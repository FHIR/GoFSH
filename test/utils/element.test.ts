--- conflicted
+++ resolved
@@ -125,18 +125,8 @@
 
   describe('#getFSHValue', () => {
     it('should convert a code value into a FSHCode', () => {
-<<<<<<< HEAD
       const value = getFSHValue('type[0].aggregation[0]', 'contained', 'ElementDefinition', defs);
-      expect(value).toEqual(new FshCode('contained'));
-=======
-      const value = getFSHValue(
-        'type[0].aggregation[0]',
-        'contained',
-        new ProcessableElementDefinition(),
-        defs
-      );
       expect(value).toEqual(new fshtypes.FshCode('contained'));
->>>>>>> 01dc5af8
     });
 
     it('should FSHify a string', () => {
