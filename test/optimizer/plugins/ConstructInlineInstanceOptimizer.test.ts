import { cloneDeep } from 'lodash';
import { fshtypes } from 'fsh-sushi';
import { loggerSpy } from '../../helpers/loggerSpy';
import { Package } from '../../../src/processor';
import {
  ExportableAssignmentRule,
  ExportableCaretValueRule,
  ExportableExtension,
  ExportableInstance,
  ExportableProfile
} from '../../../src/exportable';
import optimizer from '../../../src/optimizer/plugins/ConstructInlineInstanceOptimizer';
import {
  assertExportableInstance,
  assertExportableInstanceWithDifferentName
} from '../../helpers/asserts';
import RemoveGeneratedTextRulesOptimizer from '../../../src/optimizer/plugins/RemoveGeneratedTextRulesOptimizer';
import ResolveInstanceOfURLsOptimizer from '../../../src/optimizer/plugins/ResolveInstanceOfURLsOptimizer';
import AddReferenceKeywordOptimizer from '../../../src/optimizer/plugins/AddReferenceKeywordOptimizer';
import SimplifyInstanceNameOptimizer from '../../../src/optimizer/plugins/SimplifyInstanceNameOptimizer';
import { MasterFisher } from '../../../src/utils';
import { loadTestDefinitions, stockLake } from '../../helpers';

describe('optimizer', () => {
  describe('#construct_inline_instance', () => {
    let fisher: MasterFisher;

    beforeAll(() => {
      const defs = loadTestDefinitions();
      const lake = stockLake();
      fisher = new MasterFisher(lake, defs);
    });

    beforeEach(() => {
      loggerSpy.reset();
    });

    describe('Instances', () => {
      let containedResourceType1: ExportableAssignmentRule;
      let containedId1: ExportableAssignmentRule;
      let containedResourceType2: ExportableAssignmentRule;
      let containedId2: ExportableAssignmentRule;
      let bundleResourceType: ExportableAssignmentRule;
      let bundleId: ExportableAssignmentRule;
      let instance: ExportableInstance;

      beforeEach(() => {
        containedResourceType1 = new ExportableAssignmentRule('contained[0].resourceType');
        containedResourceType1.value = 'Observation';
        containedId1 = new ExportableAssignmentRule('contained[0].id');
        containedId1.value = 'Bar';

        containedResourceType2 = new ExportableAssignmentRule('contained[1].resourceType');
        containedResourceType2.value = 'ValueSet';
        containedId2 = new ExportableAssignmentRule('contained[1].id');
        containedId2.value = 'Baz';

        bundleResourceType = new ExportableAssignmentRule('entry[0].resource.resourceType');
        bundleResourceType.value = 'Organization';
        bundleId = new ExportableAssignmentRule('entry[0].resource.id');
        bundleId.value = 'Bam';

        instance = new ExportableInstance('Foo');
        instance.instanceOf = 'Patient';
      });

      it('should have appropriate metadata', () => {
        expect(optimizer.name).toBe('construct_inline_instance');
        expect(optimizer.description).toBeDefined();
        expect(optimizer.runBefore).toEqual([
          RemoveGeneratedTextRulesOptimizer.name,
          ResolveInstanceOfURLsOptimizer.name,
          AddReferenceKeywordOptimizer.name,
          SimplifyInstanceNameOptimizer.name
        ]);
        expect(optimizer.runAfter).toBeUndefined();
      });

      it('should create inline instances from contained resources', () => {
        instance.rules = [
          containedResourceType1,
          containedId1,
          containedResourceType2,
          containedId2
        ];
        const myPackage = new Package();
        myPackage.add(instance);
        optimizer.optimize(myPackage, fisher);

        expect(myPackage.instances).toHaveLength(3);
        assertExportableInstance(
          myPackage.instances[1],
          'Bar',
          'Observation',
          'Inline',
          undefined,
          undefined,
          []
        );
        assertExportableInstance(
          myPackage.instances[2],
          'Baz',
          'ValueSet',
          'Inline',
          undefined,
          undefined,
          []
        );

        const inlineInstanceRule1 = new ExportableAssignmentRule('contained[0]');
        inlineInstanceRule1.value = 'Bar';
        inlineInstanceRule1.isInstance = true;
        const inlineInstanceRule2 = new ExportableAssignmentRule('contained[1]');
        inlineInstanceRule2.value = 'Baz';
        inlineInstanceRule2.isInstance = true;
        expect(instance.rules).toEqual([inlineInstanceRule1, inlineInstanceRule2]);
      });

      it('should create inline instances from contained and bundle resources', () => {
        instance.rules = [containedResourceType1, containedId1, bundleResourceType, bundleId];
        const myPackage = new Package();
        myPackage.add(instance);
        optimizer.optimize(myPackage, fisher);

        expect(myPackage.instances).toHaveLength(3);
        assertExportableInstance(
          myPackage.instances[1],
          'Bar',
          'Observation',
          'Inline',
          undefined,
          undefined,
          []
        );
        assertExportableInstance(
          myPackage.instances[2],
          'Bam',
          'Organization',
          'Inline',
          undefined,
          undefined,
          []
        );

        const inlineInstanceRule1 = new ExportableAssignmentRule('contained[0]');
        inlineInstanceRule1.value = 'Bar';
        inlineInstanceRule1.isInstance = true;
        const inlineInstanceRule2 = new ExportableAssignmentRule('entry[0].resource');
        inlineInstanceRule2.value = 'Bam';
        inlineInstanceRule2.isInstance = true;
        expect(instance.rules).toEqual([inlineInstanceRule1, inlineInstanceRule2]);
      });

      it('should create an inline instance from a contained resource with non-numeric paths', () => {
        containedResourceType1.path = 'contained.resourceType';
        containedId1.path = 'contained.id';
        instance.rules = [containedResourceType1, containedId1];
        const myPackage = new Package();
        myPackage.add(instance);
        optimizer.optimize(myPackage, fisher);

        expect(myPackage.instances).toHaveLength(2);
        assertExportableInstance(
          myPackage.instances[1],
          'Bar',
          'Observation',
          'Inline',
          undefined,
          undefined,
          []
        );

        const inlineInstanceRule1 = new ExportableAssignmentRule('contained');
        inlineInstanceRule1.value = 'Bar';
        inlineInstanceRule1.isInstance = true;
        expect(instance.rules).toEqual([inlineInstanceRule1]);
      });

      it('should create inline instances from contained resources with no id', () => {
        instance.rules = [containedResourceType1, containedResourceType2];
        const myPackage = new Package();
        myPackage.add(instance);
        optimizer.optimize(myPackage, fisher);

        expect(myPackage.instances).toHaveLength(3);
        assertExportableInstance(
          myPackage.instances[1],
          'Inline-Instance-for-Foo-1',
          'Observation',
          'Inline',
          undefined,
          undefined,
          []
        );
        assertExportableInstance(
          myPackage.instances[2],
          'Inline-Instance-for-Foo-2',
          'ValueSet',
          'Inline',
          undefined,
          undefined,
          []
        );

        const inlineInstanceRule1 = new ExportableAssignmentRule('contained[0]');
        inlineInstanceRule1.value = 'Inline-Instance-for-Foo-1';
        inlineInstanceRule1.isInstance = true;
        const inlineInstanceRule2 = new ExportableAssignmentRule('contained[1]');
        inlineInstanceRule2.value = 'Inline-Instance-for-Foo-2';
        inlineInstanceRule2.isInstance = true;
        expect(instance.rules).toEqual([inlineInstanceRule1, inlineInstanceRule2]);
      });

      it('should create inline instances from contained resources with numerical ids', () => {
        containedId1.value = '0123';
        containedId2.value = '456';
        instance.rules = [
          containedResourceType1,
          containedId1,
          containedResourceType2,
          containedId2
        ];
        const myPackage = new Package();
        myPackage.add(instance);
        optimizer.optimize(myPackage, fisher);

        expect(myPackage.instances).toHaveLength(3);
        const expectedRule1 = cloneDeep(containedId1);
        expectedRule1.path = 'id';
        assertExportableInstanceWithDifferentName(
          myPackage.instances[1],
<<<<<<< HEAD
          '0123',
=======
          'Inline-Instance-for-Foo-1',
          '123',
>>>>>>> e1ef134e
          'Observation',
          'Inline',
          undefined,
          undefined,
          []
        );

        const expectedRule2 = cloneDeep(containedId2);
        expectedRule2.path = 'id';
        assertExportableInstanceWithDifferentName(
          myPackage.instances[2],
<<<<<<< HEAD
=======
          'Inline-Instance-for-Foo-2',
>>>>>>> e1ef134e
          '456',
          'ValueSet',
          'Inline',
          undefined,
          undefined,
          []
        );

        const inlineInstanceRule1 = new ExportableAssignmentRule('contained[0]');
        inlineInstanceRule1.value = '0123';
        inlineInstanceRule1.isInstance = true;
        const inlineInstanceRule2 = new ExportableAssignmentRule('contained[1]');
        inlineInstanceRule2.value = '456';
        inlineInstanceRule2.isInstance = true;
        expect(instance.rules).toEqual([inlineInstanceRule1, inlineInstanceRule2]);
      });

      it('should create inline instances from contained resources with repeated ids', () => {
        const someInstance = new ExportableInstance('repeated-id');
        containedId1.value = 'repeated-id';
        instance.rules = [containedResourceType1, containedId1];
        const myPackage = new Package();
        myPackage.add(someInstance);
        myPackage.add(instance);
        optimizer.optimize(myPackage, fisher);

        expect(myPackage.instances).toHaveLength(3);
        const expectedRule = cloneDeep(containedId1);
        expectedRule.path = 'id';
        assertExportableInstanceWithDifferentName(
          myPackage.instances[2],
          'Inline-Instance-for-Foo-1',
          'repeated-id',
          'Observation',
          'Inline',
          undefined,
          undefined,
          [expectedRule]
        );

        const inlineInstanceRule1 = new ExportableAssignmentRule('contained[0]');
        inlineInstanceRule1.value = 'Inline-Instance-for-Foo-1';
        inlineInstanceRule1.isInstance = true;
        expect(instance.rules).toEqual([inlineInstanceRule1]);
      });

      it('should create an inline instance from a contained resource with additional rules', () => {
        const containedString = new ExportableAssignmentRule('contained[0].valueString');
        containedString.value = 'string value';
        instance.rules = [containedResourceType1, containedId1, containedString];
        const myPackage = new Package();
        myPackage.add(instance);
        optimizer.optimize(myPackage, fisher);

        const expectedRule = cloneDeep(containedString);
        expectedRule.path = 'valueString';
        expect(myPackage.instances).toHaveLength(2);
        assertExportableInstance(
          myPackage.instances[1],
          'Bar',
          'Observation',
          'Inline',
          undefined,
          undefined,
          [expectedRule]
        );

        const inlineInstanceRule1 = new ExportableAssignmentRule('contained[0]');
        inlineInstanceRule1.value = 'Bar';
        inlineInstanceRule1.isInstance = true;
        expect(instance.rules).toEqual([inlineInstanceRule1]);
      });

      it('should create an inline instance from a contained resource and ignore other rules', () => {
        const containedString = new ExportableAssignmentRule('contained[0].valueString');
        containedString.value = 'string value';

        const nonContainedRule = new ExportableAssignmentRule('name.family');
        nonContainedRule.value = 'Boo';

        instance.rules = [containedResourceType1, containedId1, containedString, nonContainedRule];
        const myPackage = new Package();
        myPackage.add(instance);
        optimizer.optimize(myPackage, fisher);

        const expectedRule = cloneDeep(containedString);
        expectedRule.path = 'valueString';
        expect(myPackage.instances).toHaveLength(2);
        assertExportableInstance(
          myPackage.instances[1],
          'Bar',
          'Observation',
          'Inline',
          undefined,
          undefined,
          [expectedRule]
        );

        const inlineInstanceRule1 = new ExportableAssignmentRule('contained[0]');
        inlineInstanceRule1.value = 'Bar';
        inlineInstanceRule1.isInstance = true;
        expect(instance.rules).toEqual([inlineInstanceRule1, nonContainedRule]);
      });

      it('should create a profiled inline instance from a contained resource', () => {
        const containedProfile = new ExportableAssignmentRule('contained[0].meta.profile[0]');
        containedProfile.value = 'http://hl7.org/fhir/StructureDefinition/vitalsigns';
        instance.rules = [containedResourceType1, containedId1, containedProfile];
        const myPackage = new Package();
        myPackage.add(instance);
        optimizer.optimize(myPackage, fisher);

        expect(myPackage.instances).toHaveLength(2);
        assertExportableInstance(
          myPackage.instances[1],
          'Bar',
          'http://hl7.org/fhir/StructureDefinition/vitalsigns',
          'Inline',
          undefined,
          undefined,
          []
        );

        const inlineInstanceRule1 = new ExportableAssignmentRule('contained[0]');
        inlineInstanceRule1.value = 'Bar';
        inlineInstanceRule1.isInstance = true;
        expect(instance.rules).toEqual([inlineInstanceRule1]);
      });

      it('should create a profiled inline instance from a contained resource with non-numeric path', () => {
        const containedProfile = new ExportableAssignmentRule('contained[0].meta.profile');
        containedProfile.value = 'http://hl7.org/fhir/StructureDefinition/vitalsigns';
        instance.rules = [containedResourceType1, containedId1, containedProfile];
        const myPackage = new Package();
        myPackage.add(instance);
        optimizer.optimize(myPackage, fisher);

        expect(myPackage.instances).toHaveLength(2);
        assertExportableInstance(
          myPackage.instances[1],
          'Bar',
          'http://hl7.org/fhir/StructureDefinition/vitalsigns',
          'Inline',
          undefined,
          undefined,
          []
        );

        const inlineInstanceRule1 = new ExportableAssignmentRule('contained[0]');
        inlineInstanceRule1.value = 'Bar';
        inlineInstanceRule1.isInstance = true;
        expect(instance.rules).toEqual([inlineInstanceRule1]);
      });

      it('should use an existing instance if creating a new inline instance would duplicate it', () => {
        const containedString = new ExportableAssignmentRule('contained[0].valueString');
        containedString.value = 'string value';
        const containedStatusRule = new ExportableAssignmentRule('contained[0].text.status');
        containedStatusRule.value = new fshtypes.FshCode('generated');
        const containedDivRule = new ExportableAssignmentRule('contained[0].text.div');
        containedDivRule.value = 'some text';
        instance.rules = [
          containedResourceType1,
          containedId1,
          containedString,
          containedStatusRule,
          containedDivRule
        ];
        const myPackage = new Package();
        myPackage.add(instance);

        const existingInstance = new ExportableInstance('Bar');
        existingInstance.instanceOf = 'Observation';
        const stringRule = new ExportableAssignmentRule('valueString');
        stringRule.value = 'string value';
        const statusRule = new ExportableAssignmentRule('text.status');
        statusRule.value = new fshtypes.FshCode('generated');
        const divRule = new ExportableAssignmentRule('text.div');
        divRule.value = 'other text';
        existingInstance.rules = [stringRule, statusRule, divRule];
        myPackage.add(existingInstance);
        optimizer.optimize(myPackage, fisher);

        const expectedRule = cloneDeep(containedString);
        expectedRule.path = 'valueString';
        expect(myPackage.instances).toHaveLength(2);
        assertExportableInstance(
          myPackage.instances[1],
          existingInstance.id,
          existingInstance.instanceOf,
          existingInstance.usage,
          existingInstance.title,
          existingInstance.description,
          existingInstance.rules
        );

        const inlineInstanceRule1 = new ExportableAssignmentRule('contained[0]');
        inlineInstanceRule1.value = 'Bar';
        inlineInstanceRule1.isInstance = true;
        expect(instance.rules).toEqual([inlineInstanceRule1]);
      });
    });

    describe('StructureDefinitions', () => {
      let containedResourceType1: ExportableCaretValueRule;
      let containedId1: ExportableCaretValueRule;
      let containedResourceType2: ExportableCaretValueRule;
      let containedId2: ExportableCaretValueRule;
      let profile: ExportableProfile;
      let extension: ExportableExtension;

      beforeEach(() => {
        containedResourceType1 = new ExportableCaretValueRule('');
        containedResourceType1.caretPath = 'contained[0].resourceType';
        containedResourceType1.value = 'Observation';
        containedId1 = new ExportableCaretValueRule('');
        containedId1.caretPath = 'contained[0].id';
        containedId1.value = 'Bar';

        containedResourceType2 = new ExportableCaretValueRule('');
        containedResourceType2.caretPath = 'contained[1].resourceType';
        containedResourceType2.value = 'ValueSet';
        containedId2 = new ExportableCaretValueRule('');
        containedId2.caretPath = 'contained[1].id';
        containedId2.value = 'Baz';

        profile = new ExportableProfile('Foo');
        profile.parent = 'Patient';

        extension = new ExportableExtension('FooExtension');
      });

      it('should create inline instances from contained resources on a profile', () => {
        profile.rules = [
          containedResourceType1,
          containedId1,
          containedResourceType2,
          containedId2
        ];
        const myPackage = new Package();
        myPackage.add(profile);
        optimizer.optimize(myPackage, fisher);

        expect(myPackage.instances).toHaveLength(2);
        assertExportableInstance(
          myPackage.instances[0],
          'Bar',
          'Observation',
          'Inline',
          undefined,
          undefined,
          []
        );
        assertExportableInstance(
          myPackage.instances[1],
          'Baz',
          'ValueSet',
          'Inline',
          undefined,
          undefined,
          []
        );

        const inlineInstanceRule1 = new ExportableCaretValueRule('');
        inlineInstanceRule1.caretPath = 'contained[0]';
        inlineInstanceRule1.value = 'Bar';
        inlineInstanceRule1.isInstance = true;
        const inlineInstanceRule2 = new ExportableCaretValueRule('');
        inlineInstanceRule2.caretPath = 'contained[1]';
        inlineInstanceRule2.value = 'Baz';
        inlineInstanceRule2.isInstance = true;
        expect(profile.rules).toEqual([inlineInstanceRule1, inlineInstanceRule2]);
      });

      it('should create inline instances from contained resources on an extension', () => {
        extension.rules = [
          containedResourceType1,
          containedId1,
          containedResourceType2,
          containedId2
        ];
        const myPackage = new Package();
        myPackage.add(extension);
        optimizer.optimize(myPackage, fisher);

        expect(myPackage.instances).toHaveLength(2);
        assertExportableInstance(
          myPackage.instances[0],
          'Bar',
          'Observation',
          'Inline',
          undefined,
          undefined,
          []
        );
        assertExportableInstance(
          myPackage.instances[1],
          'Baz',
          'ValueSet',
          'Inline',
          undefined,
          undefined,
          []
        );

        const inlineInstanceRule1 = new ExportableCaretValueRule('');
        inlineInstanceRule1.caretPath = 'contained[0]';
        inlineInstanceRule1.value = 'Bar';
        inlineInstanceRule1.isInstance = true;
        const inlineInstanceRule2 = new ExportableCaretValueRule('');
        inlineInstanceRule2.caretPath = 'contained[1]';
        inlineInstanceRule2.value = 'Baz';
        inlineInstanceRule2.isInstance = true;
        expect(extension.rules).toEqual([inlineInstanceRule1, inlineInstanceRule2]);
      });

      it('should create an inline instance from a contained resource with non-numeric paths', () => {
        containedResourceType1.caretPath = 'contained.resourceType';
        containedId1.caretPath = 'contained.id';
        profile.rules = [containedResourceType1, containedId1];
        const myPackage = new Package();
        myPackage.add(profile);
        optimizer.optimize(myPackage, fisher);

        expect(myPackage.instances).toHaveLength(1);
        assertExportableInstance(
          myPackage.instances[0],
          'Bar',
          'Observation',
          'Inline',
          undefined,
          undefined,
          []
        );

        const inlineInstanceRule1 = new ExportableCaretValueRule('');
        inlineInstanceRule1.caretPath = 'contained';
        inlineInstanceRule1.value = 'Bar';
        inlineInstanceRule1.isInstance = true;
        expect(profile.rules).toEqual([inlineInstanceRule1]);
      });

      it('should create inline instances from contained resources with no id', () => {
        profile.rules = [containedResourceType1, containedResourceType2];
        const myPackage = new Package();
        myPackage.add(profile);
        optimizer.optimize(myPackage, fisher);

        expect(myPackage.instances).toHaveLength(2);
        assertExportableInstance(
          myPackage.instances[0],
          'Inline-Instance-for-Foo-1',
          'Observation',
          'Inline',
          undefined,
          undefined,
          []
        );
        assertExportableInstance(
          myPackage.instances[1],
          'Inline-Instance-for-Foo-2',
          'ValueSet',
          'Inline',
          undefined,
          undefined,
          []
        );

        const inlineInstanceRule1 = new ExportableCaretValueRule('');
        inlineInstanceRule1.caretPath = 'contained[0]';
        inlineInstanceRule1.value = 'Inline-Instance-for-Foo-1';
        inlineInstanceRule1.isInstance = true;
        const inlineInstanceRule2 = new ExportableCaretValueRule('');
        inlineInstanceRule2.caretPath = 'contained[1]';
        inlineInstanceRule2.value = 'Inline-Instance-for-Foo-2';
        inlineInstanceRule2.isInstance = true;
        expect(profile.rules).toEqual([inlineInstanceRule1, inlineInstanceRule2]);
      });

      it('should create an inline instance from a contained resource with additional rules', () => {
        const containedString = new ExportableCaretValueRule('');
        containedString.caretPath = 'contained[0].valueString';
        containedString.value = 'string value';
        profile.rules = [containedResourceType1, containedId1, containedString];
        const myPackage = new Package();
        myPackage.add(profile);
        optimizer.optimize(myPackage, fisher);

        expect(myPackage.instances).toHaveLength(1);
        const expectedRule = new ExportableAssignmentRule('valueString');
        expectedRule.value = 'string value';
        assertExportableInstance(
          myPackage.instances[0],
          'Bar',
          'Observation',
          'Inline',
          undefined,
          undefined,
          [expectedRule]
        );

        const inlineInstanceRule1 = new ExportableCaretValueRule('');
        inlineInstanceRule1.caretPath = 'contained[0]';
        inlineInstanceRule1.value = 'Bar';
        inlineInstanceRule1.isInstance = true;
        expect(profile.rules).toEqual([inlineInstanceRule1]);
      });

      it('should create an inline instance from a contained resource and ignore other rules', () => {
        const containedString = new ExportableCaretValueRule('');
        containedString.caretPath = 'contained[0].valueString';
        containedString.value = 'string value';

        const nonContainedRule = new ExportableCaretValueRule('');
        nonContainedRule.caretPath = 'name.family';
        nonContainedRule.value = 'Boo';

        profile.rules = [containedResourceType1, containedId1, containedString, nonContainedRule];
        const myPackage = new Package();
        myPackage.add(profile);
        optimizer.optimize(myPackage, fisher);

        const expectedRule = new ExportableAssignmentRule('valueString');
        expectedRule.value = 'string value';
        expect(myPackage.instances).toHaveLength(1);
        assertExportableInstance(
          myPackage.instances[0],
          'Bar',
          'Observation',
          'Inline',
          undefined,
          undefined,
          [expectedRule]
        );

        const inlineInstanceRule1 = new ExportableCaretValueRule('');
        inlineInstanceRule1.caretPath = 'contained[0]';
        inlineInstanceRule1.value = 'Bar';
        inlineInstanceRule1.isInstance = true;
        expect(profile.rules).toEqual([inlineInstanceRule1, nonContainedRule]);
      });

      it('should create a profiled inline instance from a contained resource', () => {
        const containedProfile = new ExportableCaretValueRule('');
        containedProfile.caretPath = 'contained[0].meta.profile[0]';
        containedProfile.value = 'http://hl7.org/fhir/StructureDefinition/vitalsigns';
        profile.rules = [containedResourceType1, containedId1, containedProfile];
        const myPackage = new Package();
        myPackage.add(profile);
        optimizer.optimize(myPackage, fisher);

        expect(myPackage.instances).toHaveLength(1);
        assertExportableInstance(
          myPackage.instances[0],
          'Bar',
          'http://hl7.org/fhir/StructureDefinition/vitalsigns',
          'Inline',
          undefined,
          undefined,
          []
        );

        const inlineInstanceRule1 = new ExportableCaretValueRule('');
        inlineInstanceRule1.caretPath = 'contained[0]';
        inlineInstanceRule1.value = 'Bar';
        inlineInstanceRule1.isInstance = true;
        expect(profile.rules).toEqual([inlineInstanceRule1]);
      });

      it('should create a profiled inline instance from a contained resource when the metaProfile option is only-one', () => {
        const containedProfile = new ExportableCaretValueRule('');
        containedProfile.caretPath = 'contained[0].meta.profile[0]';
        containedProfile.value = 'http://hl7.org/fhir/StructureDefinition/vitalsigns';
        profile.rules = [containedResourceType1, containedId1, containedProfile];
        const myPackage = new Package();
        myPackage.add(profile);
        optimizer.optimize(myPackage, fisher, { metaProfile: 'only-one' });

        expect(myPackage.instances).toHaveLength(1);
        assertExportableInstance(
          myPackage.instances[0],
          'Bar',
          'http://hl7.org/fhir/StructureDefinition/vitalsigns',
          'Inline',
          undefined,
          undefined,
          []
        );

        const inlineInstanceRule1 = new ExportableCaretValueRule('');
        inlineInstanceRule1.caretPath = 'contained[0]';
        inlineInstanceRule1.value = 'Bar';
        inlineInstanceRule1.isInstance = true;
        expect(profile.rules).toEqual([inlineInstanceRule1]);
      });

      it('should create a profiled inline instance from a contained resource when the metaProfile option is first', () => {
        const containedProfile = new ExportableCaretValueRule('');
        containedProfile.caretPath = 'contained[0].meta.profile[0]';
        containedProfile.value = 'http://hl7.org/fhir/StructureDefinition/vitalsigns';
        profile.rules = [containedResourceType1, containedId1, containedProfile];
        const myPackage = new Package();
        myPackage.add(profile);
        optimizer.optimize(myPackage, fisher, { metaProfile: 'first' });

        expect(myPackage.instances).toHaveLength(1);
        assertExportableInstance(
          myPackage.instances[0],
          'Bar',
          'http://hl7.org/fhir/StructureDefinition/vitalsigns',
          'Inline',
          undefined,
          undefined,
          []
        );

        const inlineInstanceRule1 = new ExportableCaretValueRule('');
        inlineInstanceRule1.caretPath = 'contained[0]';
        inlineInstanceRule1.value = 'Bar';
        inlineInstanceRule1.isInstance = true;
        expect(profile.rules).toEqual([inlineInstanceRule1]);
      });

      it('should create a non-profiled inline instance from a contained resource when the metaProfile option is none', () => {
        const containedProfile = new ExportableCaretValueRule('');
        containedProfile.caretPath = 'contained[0].meta.profile[0]';
        containedProfile.value = 'http://hl7.org/fhir/StructureDefinition/vitalsigns';
        profile.rules = [containedResourceType1, containedId1, containedProfile];
        const myPackage = new Package();
        myPackage.add(profile);
        optimizer.optimize(myPackage, fisher, { metaProfile: 'none' });

        expect(myPackage.instances).toHaveLength(1);
        const profileRule1 = new ExportableAssignmentRule('meta.profile[0]');
        profileRule1.value = 'http://hl7.org/fhir/StructureDefinition/vitalsigns';
        assertExportableInstance(
          myPackage.instances[0],
          'Bar',
          'Observation',
          'Inline',
          undefined,
          undefined,
          [profileRule1]
        );

        const inlineInstanceRule1 = new ExportableCaretValueRule('');
        inlineInstanceRule1.caretPath = 'contained[0]';
        inlineInstanceRule1.value = 'Bar';
        inlineInstanceRule1.isInstance = true;
        expect(profile.rules).toEqual([inlineInstanceRule1]);
      });

      it('should create a profiled inline instance from a contained resource with non-numeric path', () => {
        const containedProfile = new ExportableCaretValueRule('');
        containedProfile.caretPath = 'contained[0].meta.profile';
        containedProfile.value = 'http://hl7.org/fhir/StructureDefinition/vitalsigns';
        profile.rules = [containedResourceType1, containedId1, containedProfile];
        const myPackage = new Package();
        myPackage.add(profile);
        optimizer.optimize(myPackage, fisher);

        expect(myPackage.instances).toHaveLength(1);
        assertExportableInstance(
          myPackage.instances[0],
          'Bar',
          'http://hl7.org/fhir/StructureDefinition/vitalsigns',
          'Inline',
          undefined,
          undefined,
          []
        );

        const inlineInstanceRule1 = new ExportableCaretValueRule('');
        inlineInstanceRule1.caretPath = 'contained[0]';
        inlineInstanceRule1.value = 'Bar';
        inlineInstanceRule1.isInstance = true;
        expect(profile.rules).toEqual([inlineInstanceRule1]);
      });

      it('should create an inline instance from a contained resource with multiple profiles', () => {
        const containedProfile1 = new ExportableCaretValueRule('');
        containedProfile1.caretPath = 'contained[0].meta.profile[0]';
        containedProfile1.value = 'http://hl7.org/fhir/StructureDefinition/vitalsigns';
        const containedProfile2 = new ExportableCaretValueRule('');
        containedProfile2.caretPath = 'contained[0].meta.profile[1]';
        containedProfile2.value =
          'http://hl7.org/fhir/us/core/StructureDefinition/us-core-observation-lab';
        profile.rules = [
          containedResourceType1,
          containedId1,
          containedProfile1,
          containedProfile2
        ];
        const myPackage = new Package();
        myPackage.add(profile);
        optimizer.optimize(myPackage, fisher);

        expect(myPackage.instances).toHaveLength(1);
        const profileRule1 = new ExportableAssignmentRule('meta.profile[0]');
        profileRule1.value = 'http://hl7.org/fhir/StructureDefinition/vitalsigns';
        const profileRule2 = new ExportableAssignmentRule('meta.profile[1]');
        profileRule2.value =
          'http://hl7.org/fhir/us/core/StructureDefinition/us-core-observation-lab';
        assertExportableInstance(
          myPackage.instances[0],
          'Bar',
          'Observation',
          'Inline',
          undefined,
          undefined,
          [profileRule1, profileRule2]
        );
        // Even though the second entry in meta.profile won't resolve, we don't try to resolve them when there is more than one.
        expect(loggerSpy.getAllMessages('warn')).toHaveLength(0);

        const inlineInstanceRule1 = new ExportableCaretValueRule('');
        inlineInstanceRule1.caretPath = 'contained[0]';
        inlineInstanceRule1.value = 'Bar';
        inlineInstanceRule1.isInstance = true;
        expect(profile.rules).toEqual([inlineInstanceRule1]);
      });

      it('should create an inline instance from a contained resource with multiple profiles when the metaProfile option is only-one', () => {
        const containedProfile1 = new ExportableCaretValueRule('');
        containedProfile1.caretPath = 'contained[0].meta.profile[0]';
        containedProfile1.value = 'http://hl7.org/fhir/StructureDefinition/vitalsigns';
        const containedProfile2 = new ExportableCaretValueRule('');
        containedProfile2.caretPath = 'contained[0].meta.profile[1]';
        containedProfile2.value =
          'http://hl7.org/fhir/us/core/StructureDefinition/us-core-observation-lab';
        profile.rules = [
          containedResourceType1,
          containedId1,
          containedProfile1,
          containedProfile2
        ];
        const myPackage = new Package();
        myPackage.add(profile);
        optimizer.optimize(myPackage, fisher, { metaProfile: 'only-one' });

        expect(myPackage.instances).toHaveLength(1);
        const profileRule1 = new ExportableAssignmentRule('meta.profile[0]');
        profileRule1.value = 'http://hl7.org/fhir/StructureDefinition/vitalsigns';
        const profileRule2 = new ExportableAssignmentRule('meta.profile[1]');
        profileRule2.value =
          'http://hl7.org/fhir/us/core/StructureDefinition/us-core-observation-lab';
        assertExportableInstance(
          myPackage.instances[0],
          'Bar',
          'Observation',
          'Inline',
          undefined,
          undefined,
          [profileRule1, profileRule2]
        );
        // Even though the second entry in meta.profile won't resolve, we don't try to resolve them when there is more than one.
        expect(loggerSpy.getAllMessages('warn')).toHaveLength(0);

        const inlineInstanceRule1 = new ExportableCaretValueRule('');
        inlineInstanceRule1.caretPath = 'contained[0]';
        inlineInstanceRule1.value = 'Bar';
        inlineInstanceRule1.isInstance = true;
        expect(profile.rules).toEqual([inlineInstanceRule1]);
      });

      it('should create a profiled inline instance from a contained resource with multiple profiles when the metaProfile option is first', () => {
        const containedProfile1 = new ExportableCaretValueRule('');
        containedProfile1.caretPath = 'contained[0].meta.profile[0]';
        containedProfile1.value = 'http://hl7.org/fhir/StructureDefinition/vitalsigns';
        const containedProfile2 = new ExportableCaretValueRule('');
        containedProfile2.caretPath = 'contained[0].meta.profile[1]';
        containedProfile2.value =
          'http://hl7.org/fhir/us/core/StructureDefinition/us-core-observation-lab';
        profile.rules = [
          containedResourceType1,
          containedId1,
          containedProfile1,
          containedProfile2
        ];
        const myPackage = new Package();
        myPackage.add(profile);
        optimizer.optimize(myPackage, fisher, { metaProfile: 'first' });

        expect(myPackage.instances).toHaveLength(1);
        const profileRule1 = new ExportableAssignmentRule('meta.profile[0]');
        profileRule1.value =
          'http://hl7.org/fhir/us/core/StructureDefinition/us-core-observation-lab';
        assertExportableInstance(
          myPackage.instances[0],
          'Bar',
          'http://hl7.org/fhir/StructureDefinition/vitalsigns',
          'Inline',
          undefined,
          undefined,
          [profileRule1]
        );
        // Even though the second entry in meta.profile won't resolve, we don't try to resolve them when there is more than one.
        expect(loggerSpy.getAllMessages('warn')).toHaveLength(0);

        const inlineInstanceRule1 = new ExportableCaretValueRule('');
        inlineInstanceRule1.caretPath = 'contained[0]';
        inlineInstanceRule1.value = 'Bar';
        inlineInstanceRule1.isInstance = true;
        expect(profile.rules).toEqual([inlineInstanceRule1]);
      });

      it('should create an inline instance from a contained resource with multiple profiles when the metaProfile option is none', () => {
        const containedProfile1 = new ExportableCaretValueRule('');
        containedProfile1.caretPath = 'contained[0].meta.profile[0]';
        containedProfile1.value = 'http://hl7.org/fhir/StructureDefinition/vitalsigns';
        const containedProfile2 = new ExportableCaretValueRule('');
        containedProfile2.caretPath = 'contained[0].meta.profile[1]';
        containedProfile2.value =
          'http://hl7.org/fhir/us/core/StructureDefinition/us-core-observation-lab';
        profile.rules = [
          containedResourceType1,
          containedId1,
          containedProfile1,
          containedProfile2
        ];
        const myPackage = new Package();
        myPackage.add(profile);
        optimizer.optimize(myPackage, fisher, { metaProfile: 'none' });

        expect(myPackage.instances).toHaveLength(1);
        const profileRule1 = new ExportableAssignmentRule('meta.profile[0]');
        profileRule1.value = 'http://hl7.org/fhir/StructureDefinition/vitalsigns';
        const profileRule2 = new ExportableAssignmentRule('meta.profile[1]');
        profileRule2.value =
          'http://hl7.org/fhir/us/core/StructureDefinition/us-core-observation-lab';
        assertExportableInstance(
          myPackage.instances[0],
          'Bar',
          'Observation',
          'Inline',
          undefined,
          undefined,
          [profileRule1, profileRule2]
        );
        // Even though the second entry in meta.profile won't resolve, we don't try to resolve them when there is more than one.
        expect(loggerSpy.getAllMessages('warn')).toHaveLength(0);

        const inlineInstanceRule1 = new ExportableCaretValueRule('');
        inlineInstanceRule1.caretPath = 'contained[0]';
        inlineInstanceRule1.value = 'Bar';
        inlineInstanceRule1.isInstance = true;
        expect(profile.rules).toEqual([inlineInstanceRule1]);
      });

      it('should create an inline instance from a contained resource when the profile on the instance is not available', () => {
        const containedProfile = new ExportableCaretValueRule('');
        containedProfile.caretPath = 'contained[0].meta.profile[0]';
        containedProfile.value =
          'http://hl7.org/fhir/us/core/StructureDefinition/us-core-observation-lab';
        profile.rules = [containedResourceType1, containedId1, containedProfile];
        const myPackage = new Package();
        myPackage.add(profile);
        optimizer.optimize(myPackage, fisher);

        expect(myPackage.instances).toHaveLength(1);
        const profileRule = new ExportableAssignmentRule('meta.profile[0]');
        profileRule.value =
          'http://hl7.org/fhir/us/core/StructureDefinition/us-core-observation-lab';
        assertExportableInstance(
          myPackage.instances[0],
          'Bar',
          'Observation',
          'Inline',
          undefined,
          undefined,
          [profileRule]
        );
        expect(loggerSpy.getLastMessage('warn')).toMatch(/InstanceOf definition not found for/s);

        const inlineInstanceRule1 = new ExportableCaretValueRule('');
        inlineInstanceRule1.caretPath = 'contained[0]';
        inlineInstanceRule1.value = 'Bar';
        inlineInstanceRule1.isInstance = true;
        expect(profile.rules).toEqual([inlineInstanceRule1]);
      });

      it('should create an inline instance from a contained resource when the metaProfile option is only-one and the profile on the instance is not available', () => {
        const containedProfile = new ExportableCaretValueRule('');
        containedProfile.caretPath = 'contained[0].meta.profile[0]';
        containedProfile.value =
          'http://hl7.org/fhir/us/core/StructureDefinition/us-core-observation-lab';
        profile.rules = [containedResourceType1, containedId1, containedProfile];
        const myPackage = new Package();
        myPackage.add(profile);
        optimizer.optimize(myPackage, fisher, { metaProfile: 'only-one' });

        expect(myPackage.instances).toHaveLength(1);
        const profileRule = new ExportableAssignmentRule('meta.profile[0]');
        profileRule.value =
          'http://hl7.org/fhir/us/core/StructureDefinition/us-core-observation-lab';
        assertExportableInstance(
          myPackage.instances[0],
          'Bar',
          'Observation',
          'Inline',
          undefined,
          undefined,
          [profileRule]
        );
        expect(loggerSpy.getLastMessage('warn')).toMatch(/InstanceOf definition not found for/s);

        const inlineInstanceRule1 = new ExportableCaretValueRule('');
        inlineInstanceRule1.caretPath = 'contained[0]';
        inlineInstanceRule1.value = 'Bar';
        inlineInstanceRule1.isInstance = true;
        expect(profile.rules).toEqual([inlineInstanceRule1]);
      });

      it('should create an inline instance from a contained resource when the metaProfile option is first and the profile on the instance is not available', () => {
        const containedProfile = new ExportableCaretValueRule('');
        containedProfile.caretPath = 'contained[0].meta.profile[0]';
        containedProfile.value =
          'http://hl7.org/fhir/us/core/StructureDefinition/us-core-observation-lab';
        profile.rules = [containedResourceType1, containedId1, containedProfile];
        const myPackage = new Package();
        myPackage.add(profile);
        optimizer.optimize(myPackage, fisher, { metaProfile: 'first' });

        expect(myPackage.instances).toHaveLength(1);
        const profileRule = new ExportableAssignmentRule('meta.profile[0]');
        profileRule.value =
          'http://hl7.org/fhir/us/core/StructureDefinition/us-core-observation-lab';
        assertExportableInstance(
          myPackage.instances[0],
          'Bar',
          'Observation',
          'Inline',
          undefined,
          undefined,
          [profileRule]
        );
        expect(loggerSpy.getLastMessage('warn')).toMatch(/InstanceOf definition not found for/s);

        const inlineInstanceRule1 = new ExportableCaretValueRule('');
        inlineInstanceRule1.caretPath = 'contained[0]';
        inlineInstanceRule1.value = 'Bar';
        inlineInstanceRule1.isInstance = true;
        expect(profile.rules).toEqual([inlineInstanceRule1]);
      });

      it('should create an inline instance from a contained resource when the metaProfile option is none and the profile on the instance is not available', () => {
        const containedProfile = new ExportableCaretValueRule('');
        containedProfile.caretPath = 'contained[0].meta.profile[0]';
        containedProfile.value =
          'http://hl7.org/fhir/us/core/StructureDefinition/us-core-observation-lab';
        profile.rules = [containedResourceType1, containedId1, containedProfile];
        const myPackage = new Package();
        myPackage.add(profile);
        optimizer.optimize(myPackage, fisher, { metaProfile: 'none' });

        expect(myPackage.instances).toHaveLength(1);
        const profileRule = new ExportableAssignmentRule('meta.profile[0]');
        profileRule.value =
          'http://hl7.org/fhir/us/core/StructureDefinition/us-core-observation-lab';
        assertExportableInstance(
          myPackage.instances[0],
          'Bar',
          'Observation',
          'Inline',
          undefined,
          undefined,
          [profileRule]
        );
        expect(loggerSpy.getAllMessages('warn')).toHaveLength(0);

        const inlineInstanceRule1 = new ExportableCaretValueRule('');
        inlineInstanceRule1.caretPath = 'contained[0]';
        inlineInstanceRule1.value = 'Bar';
        inlineInstanceRule1.isInstance = true;
        expect(profile.rules).toEqual([inlineInstanceRule1]);
      });
    });
  });
});<|MERGE_RESOLUTION|>--- conflicted
+++ resolved
@@ -229,12 +229,8 @@
         expectedRule1.path = 'id';
         assertExportableInstanceWithDifferentName(
           myPackage.instances[1],
-<<<<<<< HEAD
-          '0123',
-=======
           'Inline-Instance-for-Foo-1',
           '123',
->>>>>>> e1ef134e
           'Observation',
           'Inline',
           undefined,
@@ -246,10 +242,7 @@
         expectedRule2.path = 'id';
         assertExportableInstanceWithDifferentName(
           myPackage.instances[2],
-<<<<<<< HEAD
-=======
           'Inline-Instance-for-Foo-2',
->>>>>>> e1ef134e
           '456',
           'ValueSet',
           'Inline',
