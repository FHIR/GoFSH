--- conflicted
+++ resolved
@@ -2,11 +2,8 @@
 import {
   FHIRProcessor,
   CodeSystemProcessor,
-<<<<<<< HEAD
-  ValueSetProcessor
-=======
+  ValueSetProcessor,
   StructureDefinitionProcessor
->>>>>>> 55e13d8a
 } from '../../src/processor';
 import '../helpers/loggerSpy'; // suppresses console logging
 import { fhirdefs } from 'fsh-sushi';
