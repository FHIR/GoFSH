--- conflicted
+++ resolved
@@ -364,22 +364,14 @@
       expect(workingExtension.rules.length).toBe(1);
       expect(workingExtension.rules).toContainEqual<ExportableAssignmentRule>(assignmentRule);
     });
-
-<<<<<<< HEAD
     it('should add rules to a Resource', () => {
       const input: ProcessableStructureDefinition = JSON.parse(
         fs.readFileSync(path.join(__dirname, 'fixtures', 'rules-resource.json'), 'utf-8')
-=======
-    it('should not create contains rules when the extension SD puts the slicename in the choice (#122)', () => {
-      const input: ProcessableStructureDefinition = JSON.parse(
-        fs.readFileSync(path.join(__dirname, 'fixtures', 'slice-name-in-choice.json'), 'utf-8')
->>>>>>> eb108803
-      );
-      const elements =
-        input.differential?.element?.map(rawElement => {
-          return ProcessableElementDefinition.fromJSON(rawElement, false);
-        }) ?? [];
-<<<<<<< HEAD
+      );
+      const elements =
+        input.differential?.element?.map(rawElement => {
+          return ProcessableElementDefinition.fromJSON(rawElement, false);
+        }) ?? [];
       const workingResource = new ExportableResource('MyResource');
       StructureDefinitionProcessor.extractRules(input, elements, workingResource, defs, config);
       expect(workingResource.rules).toHaveLength(4);
@@ -422,27 +414,11 @@
     it('should add rules to a Logical', () => {
       const input: ProcessableStructureDefinition = JSON.parse(
         fs.readFileSync(path.join(__dirname, 'fixtures', 'rules-logical.json'), 'utf-8')
-=======
-      const workingExtension = new ExportableExtension('SliceNameInChoice');
-      StructureDefinitionProcessor.extractRules(input, elements, workingExtension, defs, config);
-      expect(workingExtension.rules.length).toBeGreaterThan(0);
-      const containsRules = workingExtension.rules.filter(r => r instanceof ExportableContainsRule);
-      expect(containsRules.length).toBe(0);
-    });
-
-    it('should still create contains rules when the extension SD puts the slicename child paths of the choice (#122)', () => {
-      const input: ProcessableStructureDefinition = JSON.parse(
-        fs.readFileSync(
-          path.join(__dirname, 'fixtures', 'slice-name-in-choice-child-paths.json'),
-          'utf-8'
-        )
->>>>>>> eb108803
-      );
-      const elements =
-        input.differential?.element?.map(rawElement => {
-          return ProcessableElementDefinition.fromJSON(rawElement, false);
-        }) ?? [];
-<<<<<<< HEAD
+      );
+      const elements =
+        input.differential?.element?.map(rawElement => {
+          return ProcessableElementDefinition.fromJSON(rawElement, false);
+        }) ?? [];
       // these paths would have been processed by the InvariantExtractor
       elements[2].processedPaths.push(
         'constraint[0].key',
@@ -495,7 +471,34 @@
       expect(workingLogical.rules[2]).toEqual(capacityElementRule);
       expect(workingLogical.rules[3]).toEqual(capacityObeysRule);
       expect(workingLogical.rules[4]).toEqual(materialElementRule);
-=======
+    });
+
+    it('should not create contains rules when the extension SD puts the slicename in the choice (#122)', () => {
+      const input: ProcessableStructureDefinition = JSON.parse(
+        fs.readFileSync(path.join(__dirname, 'fixtures', 'slice-name-in-choice.json'), 'utf-8')
+      );
+      const elements =
+        input.differential?.element?.map(rawElement => {
+          return ProcessableElementDefinition.fromJSON(rawElement, false);
+        }) ?? [];
+      const workingExtension = new ExportableExtension('SliceNameInChoice');
+      StructureDefinitionProcessor.extractRules(input, elements, workingExtension, defs, config);
+      expect(workingExtension.rules.length).toBeGreaterThan(0);
+      const containsRules = workingExtension.rules.filter(r => r instanceof ExportableContainsRule);
+      expect(containsRules.length).toBe(0);
+    });
+
+    it('should still create contains rules when the extension SD puts the slicename child paths of the choice (#122)', () => {
+      const input: ProcessableStructureDefinition = JSON.parse(
+        fs.readFileSync(
+          path.join(__dirname, 'fixtures', 'slice-name-in-choice-child-paths.json'),
+          'utf-8'
+        )
+      );
+      const elements =
+        input.differential?.element?.map(rawElement => {
+          return ProcessableElementDefinition.fromJSON(rawElement, false);
+        }) ?? [];
       const workingExtension = new ExportableExtension('SliceNameInChoiceChildPaths');
       StructureDefinitionProcessor.extractRules(input, elements, workingExtension, defs, config);
       expect(workingExtension.rules.length).toBeGreaterThan(0);
@@ -513,7 +516,6 @@
       cardRuleB.max = '1';
       containsRuleB.cardRules = [cardRuleB];
       expect(containsRules).toEqual([containsRuleA, containsRuleB]);
->>>>>>> eb108803
     });
 
     it('should add rules to a Profile with a new slice', () => {
