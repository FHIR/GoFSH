import path from 'path';
import { Package } from '../../src/processor/Package';
import {
  ExportableProfile,
  ExportableExtension,
  ExportableInstance,
  ExportableValueSet,
  ExportableCodeSystem,
  ExportableCardRule,
  ExportableFlagRule,
  ExportableContainsRule,
  ExportableOnlyRule,
<<<<<<< HEAD
  ExportableValueSetRule
=======
  ExportableCaretValueRule,
  ExportableFixedValueRule
>>>>>>> 8da14d00
} from '../../src/exportable';
import { FHIRProcessor } from '../../src/processor/FHIRProcessor';
import { ExportableCombinedCardFlagRule } from '../../src/exportable/ExportableCombinedCardFlagRule';
import '../helpers/loggerSpy'; // suppresses console logging
import { fhirdefs, fshtypes } from 'fsh-sushi';
const { FshCode } = fshtypes;

describe('Package', () => {
  describe('#add', () => {
    let myPackage: Package;

    beforeEach(() => {
      myPackage = new Package();
    });

    it('should add an ExportableProfile to the profiles array', () => {
      const myProfile = new ExportableProfile('MyProfile');
      myPackage.add(myProfile);
      expect(myPackage.profiles[0]).toBe(myProfile);
    });

    it('should add an ExportableExtension to the extensions array', () => {
      const myExtension = new ExportableExtension('MyExtension');
      myPackage.add(myExtension);
      expect(myPackage.extensions[0]).toBe(myExtension);
    });

    it('should add an ExportableInstance to the instances array', () => {
      const myInstance = new ExportableInstance('MyInstance');
      myPackage.add(myInstance);
      expect(myPackage.instances[0]).toBe(myInstance);
    });

    it('should add an ExportableValueSet to the valueSets array', () => {
      const myValueSet = new ExportableValueSet('MyValueSet');
      myPackage.add(myValueSet);
      expect(myPackage.valueSets[0]).toBe(myValueSet);
    });

    it('should add an ExportableCodeSystem to the codeSystems array', () => {
      const myCodeSystem = new ExportableCodeSystem('MyCodeSystem');
      myPackage.add(myCodeSystem);
      expect(myPackage.codeSystems[0]).toBe(myCodeSystem);
    });
  });

  describe('#optimize', () => {
    let processor: FHIRProcessor;

    beforeAll(() => {
      processor = new FHIRProcessor(new fhirdefs.FHIRDefinitions());
      // add a StructureDefinition to the processor
      processor.process(path.join(__dirname, 'fixtures', 'small-profile.json'));
    });

    it('should replace a profile parent url with the name of the parent', () => {
      const profile = new ExportableProfile('ExtraProfile');
      profile.parent = 'https://demo.org/StructureDefinition/SmallProfile';
      const myPackage = new Package();
      myPackage.add(profile);
      myPackage.optimize(processor);
      expect(profile.parent).toBe('SmallProfile');
    });

    it('should not change the profile parent url if the parent is not found', () => {
      const profile = new ExportableProfile('ExtraProfile');
      profile.parent = 'https://demo.org/StructureDefinition/MediumProfile';
      const myPackage = new Package();
      myPackage.add(profile);
      myPackage.optimize(processor);
      expect(profile.parent).toBe('https://demo.org/StructureDefinition/MediumProfile');
    });

    it('should combine a card rule and flag rule having the same path', () => {
      const profile = new ExportableProfile('ExtraProfile');
      profile.parent = 'Observation';
      const cardRule = new ExportableCardRule('code');
      cardRule.min = 1;
      const flagRule = new ExportableFlagRule('code');
      flagRule.mustSupport = true;
      flagRule.summary = true;
      profile.rules = [cardRule, flagRule];
      const myPackage = new Package();
      myPackage.add(profile);
      myPackage.optimize(processor);
      const cardFlagRule = new ExportableCombinedCardFlagRule('code', cardRule, flagRule);
      expect(profile.rules).toEqual([cardFlagRule]);
    });

    it('should not combine a card rule and flag rule having different paths', () => {
      const profile = new ExportableProfile('ExtraProfile');
      profile.parent = 'Observation';
      const cardRule = new ExportableCardRule('code');
      cardRule.min = 1;
      const flagRule = new ExportableFlagRule('value[x]');
      flagRule.mustSupport = true;
      flagRule.summary = true;
      profile.rules = [cardRule, flagRule];
      const myPackage = new Package();
      myPackage.add(profile);
      myPackage.optimize(processor);
      expect(profile.rules).toEqual([cardRule, flagRule]);
    });

<<<<<<< HEAD
    it('should remove value[x] 0..0 rules from Extensions when there are extension rules', () => {
      const extension = new ExportableExtension('ExtraExtension');
      const extRule = new ExportableContainsRule('extension');
      extRule.items = [{ name: 'my-sub-extension' }];
      const valueRule = new ExportableCardRule('value[x]');
      valueRule.min = 0;
      valueRule.max = '0';
      extension.rules = [extRule, valueRule];
      const myPackage = new Package();
      myPackage.add(extension);
      myPackage.optimize(processor);
      expect(extension.rules).toEqual([extRule]);
    });

    it('should remove extension 0..0 rules from Extensions when there are value[x] rules', () => {
      const extension = new ExportableExtension('ExtraExtension');
      const valueRule = new ExportableOnlyRule('value[x]');
      valueRule.types = [{ type: 'Quantity' }];
      const extRule = new ExportableCardRule('extension');
      extRule.min = 0;
      extRule.max = '0';
      extension.rules = [valueRule, extRule];
      const myPackage = new Package();
      myPackage.add(extension);
      myPackage.optimize(processor);
      expect(extension.rules).toEqual([valueRule]);
    });

    it('should remove extension 0..0 rules from Extensions when there are specific value choice rules', () => {
      const extension = new ExportableExtension('ExtraExtension');
      const valueRule = new ExportableValueSetRule('valueCodeableConcept');
      valueRule.strength = 'required';
      valueRule.valueSet = 'http://example.org/FooVS';
      const extRule = new ExportableCardRule('extension');
      extRule.min = 0;
      extRule.max = '0';
      extension.rules = [valueRule, extRule];
      const myPackage = new Package();
      myPackage.add(extension);
      myPackage.optimize(processor);
      expect(extension.rules).toEqual([valueRule]);
    });

    it('should remove nested value[x] 0..0 rules from Extensions when there are nested extension rules', () => {
      const extension = new ExportableExtension('ExtraExtension');
      const extRule = new ExportableContainsRule('extension');
      extRule.items = [{ name: 'my-sub-extension' }];
      const nestedExtRule = new ExportableContainsRule('extension[my-sub-extension].extension');
      nestedExtRule.items = [{ name: 'my-sub-sub-extension' }];
      const nestedValueRule = new ExportableCardRule('extension[my-sub-extension].value[x]');
      nestedValueRule.min = 0;
      nestedValueRule.max = '0';
      const valueRule = new ExportableCardRule('value[x]');
      valueRule.min = 0;
      valueRule.max = '0';
      extension.rules = [extRule, nestedExtRule, nestedValueRule, valueRule];
      const myPackage = new Package();
      myPackage.add(extension);
      myPackage.optimize(processor);
      expect(extension.rules).toEqual([extRule, nestedExtRule]);
    });

    it('should remove nested extension 0..0 rules from Extensions when there are nested value rules', () => {
      const extension = new ExportableExtension('ExtraExtension');
      const extRule = new ExportableContainsRule('extension');
      extRule.items = [{ name: 'my-sub-extension' }];
      const nestedValueRule = new ExportableOnlyRule('extension[my-sub-extension].value[x]');
      nestedValueRule.types = [{ type: 'Quantity' }];
      const nestedExtRule = new ExportableCardRule('extension[my-sub-extension].extension');
      nestedExtRule.min = 0;
      nestedExtRule.max = '0';
      const valueRule = new ExportableCardRule('value[x]');
      valueRule.min = 0;
      valueRule.max = '0';
      extension.rules = [extRule, nestedValueRule, nestedExtRule, valueRule];
      const myPackage = new Package();
      myPackage.add(extension);
      myPackage.optimize(processor);
      expect(extension.rules).toEqual([extRule, nestedValueRule]);
    });

    it('should not remove value[x] 0..0 rules from Extensions if there are not any extension rules', () => {
      const extension = new ExportableExtension('ExtraExtension');
      const valueRule = new ExportableCardRule('value[x]');
      valueRule.min = 0;
      valueRule.max = '0';
      extension.rules = [valueRule];
      const myPackage = new Package();
      myPackage.add(extension);
      myPackage.optimize(processor);
      expect(extension.rules).toEqual([valueRule]);
    });

    it('should not remove extension 0..0 rules from Extensions if there are not any value[x] rules', () => {
      const extension = new ExportableExtension('ExtraExtension');
      const extRule = new ExportableCardRule('extension');
      extRule.min = 0;
      extRule.max = '0';
      extension.rules = [extRule];
      const myPackage = new Package();
      myPackage.add(extension);
      myPackage.optimize(processor);
      expect(extension.rules).toEqual([extRule]);
    });

    it('should not remove value[x] 0..0 rules or extension 0..0 rules if both are present', () => {
      const extension = new ExportableExtension('ExtraExtension');
      const extRule = new ExportableCardRule('extension');
      extRule.min = 0;
      extRule.max = '0';
      const valueRule = new ExportableCardRule('value[x]');
      valueRule.min = 0;
      valueRule.max = '0';
      extension.rules = [extRule, valueRule];
      const myPackage = new Package();
      myPackage.add(extension);
      myPackage.optimize(processor);
      expect(extension.rules).toEqual([extRule, valueRule]);
    });

    it('should not remove value[x] 0..0 rules from Profiles', () => {
      const profile = new ExportableProfile('ExtraProfile');
      profile.parent = 'Observation';
      const extRule = new ExportableContainsRule('extension');
      extRule.items = [{ name: 'my-sub-extension' }];
      const valueRule = new ExportableCardRule('value[x]');
      valueRule.min = 0;
      valueRule.max = '0';
      profile.rules = [extRule, valueRule];
      const myPackage = new Package();
      myPackage.add(profile);
      myPackage.optimize(processor);
      expect(profile.rules).toEqual([extRule, valueRule]);
    });

    it('should not remove extension 0..0 rules from Extensions when there are value[x] rules', () => {
      const profile = new ExportableProfile('ExtraProfile');
      profile.parent = 'Observation';
      const valueRule = new ExportableOnlyRule('value[x]');
      valueRule.types = [{ type: 'Quantity' }];
      const extRule = new ExportableCardRule('extension');
      extRule.min = 0;
      extRule.max = '0';
      profile.rules = [valueRule, extRule];
      const myPackage = new Package();
      myPackage.add(profile);
      myPackage.optimize(processor);
      expect(profile.rules).toEqual([valueRule, extRule]);
=======
    // constructNamedExtensionContainsRules
    it('should construct a named extension contains rule from a contains rule and an only rule', () => {
      const profile = new ExportableProfile('ExtraProfile');
      profile.parent = 'Observation';
      const containsRule = new ExportableContainsRule('extension');
      containsRule.items.push({ name: 'foo' });
      const onlyRule = new ExportableOnlyRule('extension[foo]');
      onlyRule.types.push({ type: 'http://example.org/StructureDefinition/foo-extension' });
      profile.rules = [containsRule, onlyRule];
      const myPackage = new Package();
      myPackage.add(profile);
      myPackage.optimize(processor);
      const namedContainsRule = new ExportableContainsRule('extension');
      namedContainsRule.items.push({
        name: 'foo',
        type: 'http://example.org/StructureDefinition/foo-extension'
      });
      expect(profile.rules).toEqual([namedContainsRule]);
    });

    it('should construct a named extension contains rule from a contains rule and an only rule with version', () => {
      const profile = new ExportableProfile('ExtraProfile');
      profile.parent = 'Observation';
      const containsRule = new ExportableContainsRule('extension');
      containsRule.items.push({ name: 'foo' });
      const onlyRule = new ExportableOnlyRule('extension[foo]');
      onlyRule.types.push({ type: 'http://example.org/StructureDefinition/foo-extension|1.2.3' });
      profile.rules = [containsRule, onlyRule];
      const myPackage = new Package();
      myPackage.add(profile);
      myPackage.optimize(processor);
      const namedContainsRule = new ExportableContainsRule('extension');
      namedContainsRule.items.push({
        name: 'foo',
        type: 'http://example.org/StructureDefinition/foo-extension|1.2.3'
      });
      expect(profile.rules).toEqual([namedContainsRule]);
    });

    it('should construct a named extension contains rule from a contains rule with multiple items with only rules', () => {
      const profile = new ExportableProfile('ExtraProfile');
      profile.parent = 'Observation';
      const containsRule = new ExportableContainsRule('extension');
      containsRule.items.push({ name: 'foo' });
      containsRule.items.push({ name: 'bar' });
      const onlyRule1 = new ExportableOnlyRule('extension[foo]');
      onlyRule1.types.push({ type: 'http://example.org/StructureDefinition/foo-extension' });
      const onlyRule2 = new ExportableOnlyRule('extension[bar]');
      onlyRule2.types.push({ type: 'http://example.org/StructureDefinition/bar-extension' });
      profile.rules = [containsRule, onlyRule1, onlyRule2];
      const myPackage = new Package();
      myPackage.add(profile);
      myPackage.optimize(processor);
      const namedContainsRule = new ExportableContainsRule('extension');
      namedContainsRule.items.push({
        name: 'foo',
        type: 'http://example.org/StructureDefinition/foo-extension'
      });
      namedContainsRule.items.push({
        name: 'bar',
        type: 'http://example.org/StructureDefinition/bar-extension'
      });
      expect(profile.rules).toEqual([namedContainsRule]);
    });

    it('should not construct a named extension contains rule from a contains rule alone', () => {
      const profile = new ExportableProfile('ExtraProfile');
      profile.parent = 'Observation';
      const containsRule = new ExportableContainsRule('extension');
      containsRule.items.push({ name: 'foo' });
      const flagRule = new ExportableFlagRule('extension[foo]');
      flagRule.mustSupport = true;
      profile.rules = [containsRule, flagRule];
      const myPackage = new Package();
      myPackage.add(profile);
      myPackage.optimize(processor);
      // rules should be unchanged
      expect(profile.rules).toEqual([containsRule, flagRule]);
    });

    it('should not construct a named extension contains rule from a contains rule with a multi-type only rule', () => {
      const profile = new ExportableProfile('ExtraProfile');
      profile.parent = 'Observation';
      const containsRule = new ExportableContainsRule('extension');
      containsRule.items.push({ name: 'foo' });
      const onlyRule = new ExportableOnlyRule('extension[foo]');
      onlyRule.types.push(
        { type: 'http://example.org/StructureDefinition/foo-profile-1' },
        { type: 'http://example.org/StructureDefinition/foo-profile-2' }
      );
      profile.rules = [containsRule, onlyRule];
      const myPackage = new Package();
      myPackage.add(profile);
      myPackage.optimize(processor);
      // nothing should change
      expect(profile.rules).toEqual([containsRule, onlyRule]);
    });

    it('should not construct a named extension contains rule from a contains rule not on an extension', () => {
      const profile = new ExportableProfile('ExtraProfile');
      profile.parent = 'Observation';
      const containsRule = new ExportableContainsRule('component');
      containsRule.items.push({ name: 'foo' });
      const onlyRule = new ExportableOnlyRule('component[foo]');
      onlyRule.types.push(
        { type: 'http://example.org/StructureDefinition/foo-profile-1' },
        { type: 'http://example.org/StructureDefinition/foo-profile-2' }
      );
      profile.rules = [containsRule, onlyRule];
      const myPackage = new Package();
      myPackage.add(profile);
      myPackage.optimize(processor);
      // nothing should change
      expect(profile.rules).toEqual([containsRule, onlyRule]);
    });

    it('should not construct a named extension contains rule from a contains rule with an only rule on Extension', () => {
      const profile = new ExportableProfile('ExtraProfile');
      profile.parent = 'Observation';
      const containsRule = new ExportableContainsRule('extension');
      containsRule.items.push({ name: 'foo' });
      const onlyRule = new ExportableOnlyRule('extension[foo]');
      onlyRule.types.push({ type: 'Extension' });
      profile.rules = [containsRule, onlyRule];
      const myPackage = new Package();
      myPackage.add(profile);
      myPackage.optimize(processor);
      // nothing should change
      expect(profile.rules).toEqual([containsRule, onlyRule]);
    });

    it('should remove caret value rules on a choice element that apply standard choice slicing if one of the choices exists', () => {
      const profile = new ExportableProfile('SlicedProfile');
      profile.parent = 'Observation';
      const slicingType = new ExportableCaretValueRule('value[x]');
      slicingType.caretPath = 'slicing.discriminator[0].type';
      slicingType.value = new FshCode('type');
      const slicingPath = new ExportableCaretValueRule('value[x]');
      slicingPath.caretPath = 'slicing.discriminator[0].path';
      slicingPath.value = '$this';
      const slicingOrdered = new ExportableCaretValueRule('value[x]');
      slicingOrdered.caretPath = 'slicing.ordered';
      slicingOrdered.value = false;
      const slicingRules = new ExportableCaretValueRule('value[x]');
      slicingRules.caretPath = 'slicing.rules';
      slicingRules.value = new FshCode('open');

      const fixedValueRule = new ExportableFixedValueRule('valueString');
      fixedValueRule.fixedValue = 'Make a choice';
      profile.rules.push(slicingType, slicingPath, slicingOrdered, slicingRules, fixedValueRule);
      const myPackage = new Package();
      myPackage.add(profile);
      myPackage.optimize(processor);
      expect(profile.rules).toHaveLength(1);
      expect(profile.rules).toContain(fixedValueRule);
    });

    it('should not remove caret value rules on a choice element that apply standard choice slicing if none of the choices exist', () => {
      const profile = new ExportableProfile('SlicedProfile');
      profile.parent = 'Observation';
      const slicingType = new ExportableCaretValueRule('value[x]');
      slicingType.caretPath = 'slicing.discriminator[0].type';
      slicingType.value = new FshCode('type');
      const slicingPath = new ExportableCaretValueRule('value[x]');
      slicingPath.caretPath = 'slicing.discriminator[0].path';
      slicingPath.value = '$this';
      const slicingOrdered = new ExportableCaretValueRule('value[x]');
      slicingOrdered.caretPath = 'slicing.ordered';
      slicingOrdered.value = false;
      const slicingRules = new ExportableCaretValueRule('value[x]');
      slicingRules.caretPath = 'slicing.rules';
      slicingRules.value = new FshCode('open');
      const fixedValueRule = new ExportableFixedValueRule('value[x].id');
      fixedValueRule.fixedValue = 'special-id';

      profile.rules.push(slicingType, slicingPath, slicingOrdered, slicingRules, fixedValueRule);
      const myPackage = new Package();
      myPackage.add(profile);
      myPackage.optimize(processor);
      expect(profile.rules).toHaveLength(5);
    });

    it('should not remove caret value rules that define slicing on a non-choice element', () => {
      const profile = new ExportableProfile('SlicedProfile');
      profile.parent = 'Observation';
      const slicingType = new ExportableCaretValueRule('note');
      slicingType.caretPath = 'slicing.discriminator[0].type';
      slicingType.value = new FshCode('type');
      const slicingPath = new ExportableCaretValueRule('note');
      slicingPath.caretPath = 'slicing.discriminator[0].path';
      slicingPath.value = '$this';
      const slicingOrdered = new ExportableCaretValueRule('note');
      slicingOrdered.caretPath = 'slicing.ordered';
      slicingOrdered.value = false;
      const slicingRules = new ExportableCaretValueRule('note');
      slicingRules.caretPath = 'slicing.rules';
      slicingRules.value = new FshCode('open');
      profile.rules.push(slicingType, slicingPath, slicingOrdered, slicingRules);
      const myPackage = new Package();
      myPackage.add(profile);
      myPackage.optimize(processor);
      expect(profile.rules).toHaveLength(4);
    });

    it('should not remove caret value rules on a choice element that apply nonstandard choice slicing', () => {
      const profile = new ExportableProfile('SlicedProfile');
      profile.parent = 'Observation';
      const slicingType = new ExportableCaretValueRule('value[x]');
      slicingType.caretPath = 'slicing.discriminator[0].type';
      slicingType.value = new FshCode('value');
      const slicingPath = new ExportableCaretValueRule('value[x]');
      slicingPath.caretPath = 'slicing.discriminator[0].path';
      slicingPath.value = 'id';
      const slicingOrdered = new ExportableCaretValueRule('value[x]');
      slicingOrdered.caretPath = 'slicing.ordered';
      slicingOrdered.value = true;
      const slicingRules = new ExportableCaretValueRule('value[x]');
      slicingRules.caretPath = 'slicing.rules';
      slicingRules.value = new FshCode('closed');
      profile.rules.push(slicingType, slicingPath, slicingOrdered, slicingRules);
      const myPackage = new Package();
      myPackage.add(profile);
      myPackage.optimize(processor);
      expect(profile.rules).toHaveLength(4);
    });

    it('should not remove caret value rules on a choice element that apply some but not all of the standard choice slicing', () => {
      const profile = new ExportableProfile('SlicedProfile');
      profile.parent = 'Observation';
      const slicingType = new ExportableCaretValueRule('value[x]');
      slicingType.caretPath = 'slicing.discriminator[0].type';
      slicingType.value = new FshCode('value');
      const slicingPath = new ExportableCaretValueRule('value[x]');
      slicingPath.caretPath = 'slicing.discriminator[0].path';
      slicingPath.value = 'id';
      const slicingOrdered = new ExportableCaretValueRule('value[x]');
      slicingOrdered.caretPath = 'slicing.ordered';
      slicingOrdered.value = false;
      const slicingRules = new ExportableCaretValueRule('value[x]');
      slicingRules.caretPath = 'slicing.rules';
      slicingRules.value = new FshCode('open');

      const fixedValueRule = new ExportableFixedValueRule('valueString');
      fixedValueRule.fixedValue = 'Make a choice';
      profile.rules.push(slicingType, slicingPath, slicingOrdered, slicingRules, fixedValueRule);
      const myPackage = new Package();
      myPackage.add(profile);
      myPackage.optimize(processor);
      expect(profile.rules).toHaveLength(5);
    });

    it('should remove default context from extensions', () => {
      const extension = new ExportableExtension('ExtraExtension');
      const typeRule = new ExportableCaretValueRule('');
      typeRule.caretPath = 'context[0].type';
      typeRule.value = new FshCode('element');
      const expressionRule = new ExportableCaretValueRule('');
      expressionRule.caretPath = 'context[0].expression';
      expressionRule.value = 'Element';
      extension.rules = [typeRule, expressionRule];
      const myPackage = new Package();
      myPackage.add(extension);
      myPackage.optimize(processor);
      expect(extension.rules).toHaveLength(0);
    });

    it('should not remove non-default context from extensions (different type)', () => {
      const extension = new ExportableExtension('ExtraExtension');
      const typeRule = new ExportableCaretValueRule('');
      typeRule.caretPath = 'context[0].type';
      typeRule.value = new FshCode('fhirpath');
      const expressionRule = new ExportableCaretValueRule('');
      expressionRule.caretPath = 'context[0].expression';
      expressionRule.value = 'Element';
      extension.rules = [typeRule, expressionRule];
      const myPackage = new Package();
      myPackage.add(extension);
      myPackage.optimize(processor);
      expect(extension.rules).toHaveLength(2);
    });

    it('should not remove non-default context from extensions (different expression)', () => {
      const extension = new ExportableExtension('ExtraExtension');
      const typeRule = new ExportableCaretValueRule('');
      typeRule.caretPath = 'context[0].type';
      typeRule.value = new FshCode('element');
      const expressionRule = new ExportableCaretValueRule('');
      expressionRule.caretPath = 'context[0].expression';
      expressionRule.value = 'BackboneElement';
      extension.rules = [typeRule, expressionRule];
      const myPackage = new Package();
      myPackage.add(extension);
      myPackage.optimize(processor);
      expect(extension.rules).toHaveLength(2);
    });

    it('should not remove default context from extensions when there is more than one context', () => {
      const extension = new ExportableExtension('ExtraExtension');
      const typeRule = new ExportableCaretValueRule('');
      typeRule.caretPath = 'context[0].type';
      typeRule.value = new FshCode('element');
      const expressionRule = new ExportableCaretValueRule('');
      expressionRule.caretPath = 'context[0].expression';
      expressionRule.value = 'Element';
      const typeRule2 = new ExportableCaretValueRule('');
      typeRule2.caretPath = 'context[1].type';
      typeRule2.value = new FshCode('element');
      const expressionRule2 = new ExportableCaretValueRule('');
      expressionRule2.caretPath = 'context[1].expression';
      expressionRule2.value = 'CodeSystem';
      extension.rules = [typeRule, expressionRule, typeRule2, expressionRule2];
      const myPackage = new Package();
      myPackage.add(extension);
      myPackage.optimize(processor);
      expect(extension.rules).toHaveLength(4);
    });

    it('should not remove default context from profiles', () => {
      // Technically, I don't think having context on a profile is allowed, but check just in case
      const profile = new ExportableProfile('ExtraProfile');
      const typeRule = new ExportableCaretValueRule('');
      typeRule.caretPath = 'context[0].type';
      typeRule.value = new FshCode('element');
      const expressionRule = new ExportableCaretValueRule('');
      expressionRule.caretPath = 'context[0].expression';
      expressionRule.value = 'Element';
      profile.rules = [typeRule, expressionRule];
      const myPackage = new Package();
      myPackage.add(profile);
      myPackage.optimize(processor);
      expect(profile.rules).toHaveLength(2);
>>>>>>> 8da14d00
    });
  });
});<|MERGE_RESOLUTION|>--- conflicted
+++ resolved
@@ -10,12 +10,9 @@
   ExportableFlagRule,
   ExportableContainsRule,
   ExportableOnlyRule,
-<<<<<<< HEAD
+  ExportableCaretValueRule,
+  ExportableFixedValueRule,
   ExportableValueSetRule
-=======
-  ExportableCaretValueRule,
-  ExportableFixedValueRule
->>>>>>> 8da14d00
 } from '../../src/exportable';
 import { FHIRProcessor } from '../../src/processor/FHIRProcessor';
 import { ExportableCombinedCardFlagRule } from '../../src/exportable/ExportableCombinedCardFlagRule';
@@ -120,156 +117,6 @@
       expect(profile.rules).toEqual([cardRule, flagRule]);
     });
 
-<<<<<<< HEAD
-    it('should remove value[x] 0..0 rules from Extensions when there are extension rules', () => {
-      const extension = new ExportableExtension('ExtraExtension');
-      const extRule = new ExportableContainsRule('extension');
-      extRule.items = [{ name: 'my-sub-extension' }];
-      const valueRule = new ExportableCardRule('value[x]');
-      valueRule.min = 0;
-      valueRule.max = '0';
-      extension.rules = [extRule, valueRule];
-      const myPackage = new Package();
-      myPackage.add(extension);
-      myPackage.optimize(processor);
-      expect(extension.rules).toEqual([extRule]);
-    });
-
-    it('should remove extension 0..0 rules from Extensions when there are value[x] rules', () => {
-      const extension = new ExportableExtension('ExtraExtension');
-      const valueRule = new ExportableOnlyRule('value[x]');
-      valueRule.types = [{ type: 'Quantity' }];
-      const extRule = new ExportableCardRule('extension');
-      extRule.min = 0;
-      extRule.max = '0';
-      extension.rules = [valueRule, extRule];
-      const myPackage = new Package();
-      myPackage.add(extension);
-      myPackage.optimize(processor);
-      expect(extension.rules).toEqual([valueRule]);
-    });
-
-    it('should remove extension 0..0 rules from Extensions when there are specific value choice rules', () => {
-      const extension = new ExportableExtension('ExtraExtension');
-      const valueRule = new ExportableValueSetRule('valueCodeableConcept');
-      valueRule.strength = 'required';
-      valueRule.valueSet = 'http://example.org/FooVS';
-      const extRule = new ExportableCardRule('extension');
-      extRule.min = 0;
-      extRule.max = '0';
-      extension.rules = [valueRule, extRule];
-      const myPackage = new Package();
-      myPackage.add(extension);
-      myPackage.optimize(processor);
-      expect(extension.rules).toEqual([valueRule]);
-    });
-
-    it('should remove nested value[x] 0..0 rules from Extensions when there are nested extension rules', () => {
-      const extension = new ExportableExtension('ExtraExtension');
-      const extRule = new ExportableContainsRule('extension');
-      extRule.items = [{ name: 'my-sub-extension' }];
-      const nestedExtRule = new ExportableContainsRule('extension[my-sub-extension].extension');
-      nestedExtRule.items = [{ name: 'my-sub-sub-extension' }];
-      const nestedValueRule = new ExportableCardRule('extension[my-sub-extension].value[x]');
-      nestedValueRule.min = 0;
-      nestedValueRule.max = '0';
-      const valueRule = new ExportableCardRule('value[x]');
-      valueRule.min = 0;
-      valueRule.max = '0';
-      extension.rules = [extRule, nestedExtRule, nestedValueRule, valueRule];
-      const myPackage = new Package();
-      myPackage.add(extension);
-      myPackage.optimize(processor);
-      expect(extension.rules).toEqual([extRule, nestedExtRule]);
-    });
-
-    it('should remove nested extension 0..0 rules from Extensions when there are nested value rules', () => {
-      const extension = new ExportableExtension('ExtraExtension');
-      const extRule = new ExportableContainsRule('extension');
-      extRule.items = [{ name: 'my-sub-extension' }];
-      const nestedValueRule = new ExportableOnlyRule('extension[my-sub-extension].value[x]');
-      nestedValueRule.types = [{ type: 'Quantity' }];
-      const nestedExtRule = new ExportableCardRule('extension[my-sub-extension].extension');
-      nestedExtRule.min = 0;
-      nestedExtRule.max = '0';
-      const valueRule = new ExportableCardRule('value[x]');
-      valueRule.min = 0;
-      valueRule.max = '0';
-      extension.rules = [extRule, nestedValueRule, nestedExtRule, valueRule];
-      const myPackage = new Package();
-      myPackage.add(extension);
-      myPackage.optimize(processor);
-      expect(extension.rules).toEqual([extRule, nestedValueRule]);
-    });
-
-    it('should not remove value[x] 0..0 rules from Extensions if there are not any extension rules', () => {
-      const extension = new ExportableExtension('ExtraExtension');
-      const valueRule = new ExportableCardRule('value[x]');
-      valueRule.min = 0;
-      valueRule.max = '0';
-      extension.rules = [valueRule];
-      const myPackage = new Package();
-      myPackage.add(extension);
-      myPackage.optimize(processor);
-      expect(extension.rules).toEqual([valueRule]);
-    });
-
-    it('should not remove extension 0..0 rules from Extensions if there are not any value[x] rules', () => {
-      const extension = new ExportableExtension('ExtraExtension');
-      const extRule = new ExportableCardRule('extension');
-      extRule.min = 0;
-      extRule.max = '0';
-      extension.rules = [extRule];
-      const myPackage = new Package();
-      myPackage.add(extension);
-      myPackage.optimize(processor);
-      expect(extension.rules).toEqual([extRule]);
-    });
-
-    it('should not remove value[x] 0..0 rules or extension 0..0 rules if both are present', () => {
-      const extension = new ExportableExtension('ExtraExtension');
-      const extRule = new ExportableCardRule('extension');
-      extRule.min = 0;
-      extRule.max = '0';
-      const valueRule = new ExportableCardRule('value[x]');
-      valueRule.min = 0;
-      valueRule.max = '0';
-      extension.rules = [extRule, valueRule];
-      const myPackage = new Package();
-      myPackage.add(extension);
-      myPackage.optimize(processor);
-      expect(extension.rules).toEqual([extRule, valueRule]);
-    });
-
-    it('should not remove value[x] 0..0 rules from Profiles', () => {
-      const profile = new ExportableProfile('ExtraProfile');
-      profile.parent = 'Observation';
-      const extRule = new ExportableContainsRule('extension');
-      extRule.items = [{ name: 'my-sub-extension' }];
-      const valueRule = new ExportableCardRule('value[x]');
-      valueRule.min = 0;
-      valueRule.max = '0';
-      profile.rules = [extRule, valueRule];
-      const myPackage = new Package();
-      myPackage.add(profile);
-      myPackage.optimize(processor);
-      expect(profile.rules).toEqual([extRule, valueRule]);
-    });
-
-    it('should not remove extension 0..0 rules from Extensions when there are value[x] rules', () => {
-      const profile = new ExportableProfile('ExtraProfile');
-      profile.parent = 'Observation';
-      const valueRule = new ExportableOnlyRule('value[x]');
-      valueRule.types = [{ type: 'Quantity' }];
-      const extRule = new ExportableCardRule('extension');
-      extRule.min = 0;
-      extRule.max = '0';
-      profile.rules = [valueRule, extRule];
-      const myPackage = new Package();
-      myPackage.add(profile);
-      myPackage.optimize(processor);
-      expect(profile.rules).toEqual([valueRule, extRule]);
-=======
     // constructNamedExtensionContainsRules
     it('should construct a named extension contains rule from a contains rule and an only rule', () => {
       const profile = new ExportableProfile('ExtraProfile');
@@ -601,7 +448,156 @@
       myPackage.add(profile);
       myPackage.optimize(processor);
       expect(profile.rules).toHaveLength(2);
->>>>>>> 8da14d00
+    });
+
+    it('should remove value[x] 0..0 rules from Extensions when there are extension rules', () => {
+      const extension = new ExportableExtension('ExtraExtension');
+      const extRule = new ExportableContainsRule('extension');
+      extRule.items = [{ name: 'my-sub-extension' }];
+      const valueRule = new ExportableCardRule('value[x]');
+      valueRule.min = 0;
+      valueRule.max = '0';
+      extension.rules = [extRule, valueRule];
+      const myPackage = new Package();
+      myPackage.add(extension);
+      myPackage.optimize(processor);
+      expect(extension.rules).toEqual([extRule]);
+    });
+
+    it('should remove extension 0..0 rules from Extensions when there are value[x] rules', () => {
+      const extension = new ExportableExtension('ExtraExtension');
+      const valueRule = new ExportableOnlyRule('value[x]');
+      valueRule.types = [{ type: 'Quantity' }];
+      const extRule = new ExportableCardRule('extension');
+      extRule.min = 0;
+      extRule.max = '0';
+      extension.rules = [valueRule, extRule];
+      const myPackage = new Package();
+      myPackage.add(extension);
+      myPackage.optimize(processor);
+      expect(extension.rules).toEqual([valueRule]);
+    });
+
+    it('should remove extension 0..0 rules from Extensions when there are specific value choice rules', () => {
+      const extension = new ExportableExtension('ExtraExtension');
+      const valueRule = new ExportableValueSetRule('valueCodeableConcept');
+      valueRule.strength = 'required';
+      valueRule.valueSet = 'http://example.org/FooVS';
+      const extRule = new ExportableCardRule('extension');
+      extRule.min = 0;
+      extRule.max = '0';
+      extension.rules = [valueRule, extRule];
+      const myPackage = new Package();
+      myPackage.add(extension);
+      myPackage.optimize(processor);
+      expect(extension.rules).toEqual([valueRule]);
+    });
+
+    it('should remove nested value[x] 0..0 rules from Extensions when there are nested extension rules', () => {
+      const extension = new ExportableExtension('ExtraExtension');
+      const extRule = new ExportableContainsRule('extension');
+      extRule.items = [{ name: 'my-sub-extension' }];
+      const nestedExtRule = new ExportableContainsRule('extension[my-sub-extension].extension');
+      nestedExtRule.items = [{ name: 'my-sub-sub-extension' }];
+      const nestedValueRule = new ExportableCardRule('extension[my-sub-extension].value[x]');
+      nestedValueRule.min = 0;
+      nestedValueRule.max = '0';
+      const valueRule = new ExportableCardRule('value[x]');
+      valueRule.min = 0;
+      valueRule.max = '0';
+      extension.rules = [extRule, nestedExtRule, nestedValueRule, valueRule];
+      const myPackage = new Package();
+      myPackage.add(extension);
+      myPackage.optimize(processor);
+      expect(extension.rules).toEqual([extRule, nestedExtRule]);
+    });
+
+    it('should remove nested extension 0..0 rules from Extensions when there are nested value rules', () => {
+      const extension = new ExportableExtension('ExtraExtension');
+      const extRule = new ExportableContainsRule('extension');
+      extRule.items = [{ name: 'my-sub-extension' }];
+      const nestedValueRule = new ExportableOnlyRule('extension[my-sub-extension].value[x]');
+      nestedValueRule.types = [{ type: 'Quantity' }];
+      const nestedExtRule = new ExportableCardRule('extension[my-sub-extension].extension');
+      nestedExtRule.min = 0;
+      nestedExtRule.max = '0';
+      const valueRule = new ExportableCardRule('value[x]');
+      valueRule.min = 0;
+      valueRule.max = '0';
+      extension.rules = [extRule, nestedValueRule, nestedExtRule, valueRule];
+      const myPackage = new Package();
+      myPackage.add(extension);
+      myPackage.optimize(processor);
+      expect(extension.rules).toEqual([extRule, nestedValueRule]);
+    });
+
+    it('should not remove value[x] 0..0 rules from Extensions if there are not any extension rules', () => {
+      const extension = new ExportableExtension('ExtraExtension');
+      const valueRule = new ExportableCardRule('value[x]');
+      valueRule.min = 0;
+      valueRule.max = '0';
+      extension.rules = [valueRule];
+      const myPackage = new Package();
+      myPackage.add(extension);
+      myPackage.optimize(processor);
+      expect(extension.rules).toEqual([valueRule]);
+    });
+
+    it('should not remove extension 0..0 rules from Extensions if there are not any value[x] rules', () => {
+      const extension = new ExportableExtension('ExtraExtension');
+      const extRule = new ExportableCardRule('extension');
+      extRule.min = 0;
+      extRule.max = '0';
+      extension.rules = [extRule];
+      const myPackage = new Package();
+      myPackage.add(extension);
+      myPackage.optimize(processor);
+      expect(extension.rules).toEqual([extRule]);
+    });
+
+    it('should not remove value[x] 0..0 rules or extension 0..0 rules if both are present', () => {
+      const extension = new ExportableExtension('ExtraExtension');
+      const extRule = new ExportableCardRule('extension');
+      extRule.min = 0;
+      extRule.max = '0';
+      const valueRule = new ExportableCardRule('value[x]');
+      valueRule.min = 0;
+      valueRule.max = '0';
+      extension.rules = [extRule, valueRule];
+      const myPackage = new Package();
+      myPackage.add(extension);
+      myPackage.optimize(processor);
+      expect(extension.rules).toEqual([extRule, valueRule]);
+    });
+
+    it('should not remove value[x] 0..0 rules from Profiles', () => {
+      const profile = new ExportableProfile('ExtraProfile');
+      profile.parent = 'Observation';
+      const extRule = new ExportableContainsRule('extension');
+      extRule.items = [{ name: 'my-sub-extension' }];
+      const valueRule = new ExportableCardRule('value[x]');
+      valueRule.min = 0;
+      valueRule.max = '0';
+      profile.rules = [extRule, valueRule];
+      const myPackage = new Package();
+      myPackage.add(profile);
+      myPackage.optimize(processor);
+      expect(profile.rules).toEqual([extRule, valueRule]);
+    });
+
+    it('should not remove extension 0..0 rules from Extensions when there are value[x] rules', () => {
+      const profile = new ExportableProfile('ExtraProfile');
+      profile.parent = 'Observation';
+      const valueRule = new ExportableOnlyRule('value[x]');
+      valueRule.types = [{ type: 'Quantity' }];
+      const extRule = new ExportableCardRule('extension');
+      extRule.min = 0;
+      extRule.max = '0';
+      profile.rules = [valueRule, extRule];
+      const myPackage = new Package();
+      myPackage.add(profile);
+      myPackage.optimize(processor);
+      expect(profile.rules).toEqual([valueRule, extRule]);
     });
   });
 });