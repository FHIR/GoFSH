--- conflicted
+++ resolved
@@ -99,14 +99,9 @@
 
     beforeAll(() => {
       processor = new FHIRProcessor(new fhirdefs.FHIRDefinitions());
-<<<<<<< HEAD
-      // add a StructureDefinition to the processor
+      // add some StructureDefinitions to the processor
       processor.register(path.join(__dirname, 'fixtures', 'small-profile.json'));
-=======
-      // add some StructureDefinitions to the processor
-      processor.process(path.join(__dirname, 'fixtures', 'small-profile.json'));
-      processor.process(path.join(__dirname, 'fixtures', 'small-extension.json'));
->>>>>>> 5b3ad283
+      processor.register(path.join(__dirname, 'fixtures', 'small-extension.json'));
     });
 
     it('should replace a profile parent url with the name of the parent', () => {
