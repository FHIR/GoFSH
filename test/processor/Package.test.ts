import { Package } from '../../src/processor/Package';
import {
  ExportableProfile,
  ExportableExtension,
  ExportableInstance,
  ExportableValueSet,
  ExportableCodeSystem,
  ExportableConfiguration,
<<<<<<< HEAD
  ExportableInvariant
=======
  ExportableInvariant,
  ExportableMapping,
  ExportableCardRule,
  ExportableFlagRule,
  ExportableContainsRule,
  ExportableOnlyRule,
  ExportableCaretValueRule,
  ExportableAssignmentRule,
  ExportableBindingRule
>>>>>>> 159632cc
} from '../../src/exportable';
import { loggerSpy } from '../helpers/loggerSpy';

describe('Package', () => {
  describe('#add', () => {
    let myPackage: Package;

    beforeEach(() => {
      myPackage = new Package();
      loggerSpy.reset();
    });

    it('should add an ExportableProfile to the profiles array', () => {
      const myProfile = new ExportableProfile('MyProfile');
      myPackage.add(myProfile);
      expect(myPackage.profiles[0]).toBe(myProfile);
    });

    it('should add an ExportableExtension to the extensions array', () => {
      const myExtension = new ExportableExtension('MyExtension');
      myPackage.add(myExtension);
      expect(myPackage.extensions[0]).toBe(myExtension);
    });

    it('should add an ExportableInstance to the instances array', () => {
      const myInstance = new ExportableInstance('MyInstance');
      myPackage.add(myInstance);
      expect(myPackage.instances[0]).toBe(myInstance);
    });

    it('should add an ExportableValueSet to the valueSets array', () => {
      const myValueSet = new ExportableValueSet('MyValueSet');
      myPackage.add(myValueSet);
      expect(myPackage.valueSets[0]).toBe(myValueSet);
    });

    it('should add an ExportableCodeSystem to the codeSystems array', () => {
      const myCodeSystem = new ExportableCodeSystem('MyCodeSystem');
      myPackage.add(myCodeSystem);
      expect(myPackage.codeSystems[0]).toBe(myCodeSystem);
    });

    it('should add an ExportableInvariant to the invariants array', () => {
      const myInvariant = new ExportableInvariant('inv-1');
      myPackage.add(myInvariant);
      expect(myPackage.invariants[0]).toBe(myInvariant);
    });

    it('should add an ExportableMapping to the mappings array', () => {
      const myMapping = new ExportableMapping('MyMapping');
      myPackage.add(myMapping);
      expect(myPackage.mappings[0]).toBe(myMapping);
    });

    it('should set the configuration when adding an ExportableConfiguration', () => {
      const myConfiguration = new ExportableConfiguration({
        canonical: 'https://demo.org',
        fhirVersion: ['4.0.1']
      });
      myPackage.add(myConfiguration);
      expect(myPackage.configuration).toBe(myConfiguration);
    });

    it('should not set the configuration and log a warning when adding an ExportableConfiguration and the configuration is already set', () => {
      const myConfiguration = new ExportableConfiguration({
        canonical: 'https://demo.org',
        fhirVersion: ['4.0.1']
      });
      const extraConfiguration = new ExportableConfiguration({
        canonical: 'https://oops.org',
        fhirVersion: ['4.0.1']
      });
      myPackage.add(myConfiguration);
      myPackage.add(extraConfiguration);
      expect(myPackage.configuration).toBe(myConfiguration);
      expect(loggerSpy.getLastMessage('warn')).toMatch(
        /Skipping implementation guide with canonical https:\/\/oops\.org/s
      );
    });
  });
});<|MERGE_RESOLUTION|>--- conflicted
+++ resolved
@@ -6,19 +6,8 @@
   ExportableValueSet,
   ExportableCodeSystem,
   ExportableConfiguration,
-<<<<<<< HEAD
-  ExportableInvariant
-=======
   ExportableInvariant,
-  ExportableMapping,
-  ExportableCardRule,
-  ExportableFlagRule,
-  ExportableContainsRule,
-  ExportableOnlyRule,
-  ExportableCaretValueRule,
-  ExportableAssignmentRule,
-  ExportableBindingRule
->>>>>>> 159632cc
+  ExportableMapping
 } from '../../src/exportable';
 import { loggerSpy } from '../helpers/loggerSpy';
 
