--- conflicted
+++ resolved
@@ -1,9 +1,5 @@
 import path from 'path';
-<<<<<<< HEAD
-import { fhirdefs } from 'fsh-sushi';
-=======
 import { fhirdefs, fshtypes } from 'fsh-sushi';
->>>>>>> e0a3e3a8
 import { Package } from '../../src/processor/Package';
 import {
   ExportableProfile,
@@ -12,25 +8,19 @@
   ExportableValueSet,
   ExportableCodeSystem,
   ExportableConfiguration,
+  ExportableInvariant,
   ExportableCardRule,
   ExportableFlagRule,
-<<<<<<< HEAD
-  ExportableInvariant
-=======
   ExportableContainsRule,
   ExportableOnlyRule,
   ExportableCaretValueRule,
   ExportableFixedValueRule,
   ExportableValueSetRule
->>>>>>> e0a3e3a8
 } from '../../src/exportable';
 import { FHIRProcessor } from '../../src/processor/FHIRProcessor';
 import { ExportableCombinedCardFlagRule } from '../../src/exportable/ExportableCombinedCardFlagRule';
 import { loggerSpy } from '../helpers/loggerSpy';
-<<<<<<< HEAD
-=======
 const { FshCode } = fshtypes;
->>>>>>> e0a3e3a8
 
 describe('Package', () => {
   describe('#add', () => {
@@ -71,7 +61,6 @@
       expect(myPackage.codeSystems[0]).toBe(myCodeSystem);
     });
 
-<<<<<<< HEAD
     it('should add an ExportableInvariant to the invariants array', () => {
       const myInvariant = new ExportableInvariant('inv-1');
       myPackage.add(myInvariant);
@@ -105,7 +94,9 @@
       expect(myPackage.invariants).not.toContainEqual(secondInvariant);
       expect(loggerSpy.getLastMessage('error')).toMatch(
         /Cannot add invariant: different invariant with name inv-3 already found/s
-=======
+      );
+    });
+
     it('should set the configuration when adding an ExportableConfiguration', () => {
       const myConfiguration = new ExportableConfiguration({
         canonical: 'https://demo.org',
@@ -129,7 +120,6 @@
       expect(myPackage.configuration).toBe(myConfiguration);
       expect(loggerSpy.getLastMessage('warn')).toMatch(
         /Skipping implementation guide with canonical https:\/\/oops\.org/s
->>>>>>> e0a3e3a8
       );
     });
   });
