import path from 'path';
import { Package } from '../../src/processor/Package';
import {
  ExportableProfile,
  ExportableExtension,
  ExportableInstance,
  ExportableValueSet,
  ExportableCodeSystem,
  ExportableCardRule,
  ExportableFlagRule,
<<<<<<< HEAD
  ExportableCaretValueRule
=======
  ExportableContainsRule,
  ExportableOnlyRule,
  ExportableCaretValueRule,
  ExportableFixedValueRule
>>>>>>> 60904fd0
} from '../../src/exportable';
import { FHIRProcessor } from '../../src/processor/FHIRProcessor';
import { ExportableCombinedCardFlagRule } from '../../src/exportable/ExportableCombinedCardFlagRule';
import '../helpers/loggerSpy'; // suppresses console logging
import { fhirdefs, fshtypes } from 'fsh-sushi';
<<<<<<< HEAD
const { FshCode } = fshtypes;
=======
>>>>>>> 60904fd0

describe('Package', () => {
  describe('#add', () => {
    let myPackage: Package;

    beforeEach(() => {
      myPackage = new Package();
    });

    it('should add an ExportableProfile to the profiles array', () => {
      const myProfile = new ExportableProfile('MyProfile');
      myPackage.add(myProfile);
      expect(myPackage.profiles[0]).toBe(myProfile);
    });

    it('should add an ExportableExtension to the extensions array', () => {
      const myExtension = new ExportableExtension('MyExtension');
      myPackage.add(myExtension);
      expect(myPackage.extensions[0]).toBe(myExtension);
    });

    it('should add an ExportableInstance to the instances array', () => {
      const myInstance = new ExportableInstance('MyInstance');
      myPackage.add(myInstance);
      expect(myPackage.instances[0]).toBe(myInstance);
    });

    it('should add an ExportableValueSet to the valueSets array', () => {
      const myValueSet = new ExportableValueSet('MyValueSet');
      myPackage.add(myValueSet);
      expect(myPackage.valueSets[0]).toBe(myValueSet);
    });

    it('should add an ExportableCodeSystem to the codeSystems array', () => {
      const myCodeSystem = new ExportableCodeSystem('MyCodeSystem');
      myPackage.add(myCodeSystem);
      expect(myPackage.codeSystems[0]).toBe(myCodeSystem);
    });
  });

  describe('#optimize', () => {
    let processor: FHIRProcessor;

    beforeAll(() => {
      processor = new FHIRProcessor(new fhirdefs.FHIRDefinitions());
      // add a StructureDefinition to the processor
      processor.process(path.join(__dirname, 'fixtures', 'small-profile.json'));
    });

    it('should replace a profile parent url with the name of the parent', () => {
      const profile = new ExportableProfile('ExtraProfile');
      profile.parent = 'https://demo.org/StructureDefinition/SmallProfile';
      const myPackage = new Package();
      myPackage.add(profile);
      myPackage.optimize(processor);
      expect(profile.parent).toBe('SmallProfile');
    });

    it('should not change the profile parent url if the parent is not found', () => {
      const profile = new ExportableProfile('ExtraProfile');
      profile.parent = 'https://demo.org/StructureDefinition/MediumProfile';
      const myPackage = new Package();
      myPackage.add(profile);
      myPackage.optimize(processor);
      expect(profile.parent).toBe('https://demo.org/StructureDefinition/MediumProfile');
    });

    it('should combine a card rule and flag rule having the same path', () => {
      const profile = new ExportableProfile('ExtraProfile');
      profile.parent = 'Observation';
      const cardRule = new ExportableCardRule('code');
      cardRule.min = 1;
      const flagRule = new ExportableFlagRule('code');
      flagRule.mustSupport = true;
      flagRule.summary = true;
      profile.rules = [cardRule, flagRule];
      const myPackage = new Package();
      myPackage.add(profile);
      myPackage.optimize(processor);
      const cardFlagRule = new ExportableCombinedCardFlagRule('code', cardRule, flagRule);
      expect(profile.rules).toEqual([cardFlagRule]);
    });

    it('should not combine a card rule and flag rule having different paths', () => {
      const profile = new ExportableProfile('ExtraProfile');
      profile.parent = 'Observation';
      const cardRule = new ExportableCardRule('code');
      cardRule.min = 1;
      const flagRule = new ExportableFlagRule('value[x]');
      flagRule.mustSupport = true;
      flagRule.summary = true;
      profile.rules = [cardRule, flagRule];
      const myPackage = new Package();
      myPackage.add(profile);
      myPackage.optimize(processor);
      expect(profile.rules).toEqual([cardRule, flagRule]);
    });

<<<<<<< HEAD
    it('should remove default context from extensions', () => {
      const extension = new ExportableExtension('ExtraExtension');
      const typeRule = new ExportableCaretValueRule('');
      typeRule.caretPath = 'context[0].type';
      typeRule.value = new FshCode('element');
      const expressionRule = new ExportableCaretValueRule('');
      expressionRule.caretPath = 'context[0].expression';
      expressionRule.value = 'Element';
      extension.rules = [typeRule, expressionRule];
      const myPackage = new Package();
      myPackage.add(extension);
      myPackage.optimize(processor);
      expect(extension.rules).toHaveLength(0);
    });

    it('should not remove non-default context from extensions (different type)', () => {
      const extension = new ExportableExtension('ExtraExtension');
      const typeRule = new ExportableCaretValueRule('');
      typeRule.caretPath = 'context[0].type';
      typeRule.value = new FshCode('fhirpath');
      const expressionRule = new ExportableCaretValueRule('');
      expressionRule.caretPath = 'context[0].expression';
      expressionRule.value = 'Element';
      extension.rules = [typeRule, expressionRule];
      const myPackage = new Package();
      myPackage.add(extension);
      myPackage.optimize(processor);
      expect(extension.rules).toHaveLength(2);
    });

    it('should not remove non-default context from extensions (different expression)', () => {
      const extension = new ExportableExtension('ExtraExtension');
      const typeRule = new ExportableCaretValueRule('');
      typeRule.caretPath = 'context[0].type';
      typeRule.value = new FshCode('element');
      const expressionRule = new ExportableCaretValueRule('');
      expressionRule.caretPath = 'context[0].expression';
      expressionRule.value = 'BackboneElement';
      extension.rules = [typeRule, expressionRule];
      const myPackage = new Package();
      myPackage.add(extension);
      myPackage.optimize(processor);
      expect(extension.rules).toHaveLength(2);
    });

    it('should not remove default context from extensions when there is more than one context', () => {
      const extension = new ExportableExtension('ExtraExtension');
      const typeRule = new ExportableCaretValueRule('');
      typeRule.caretPath = 'context[0].type';
      typeRule.value = new FshCode('element');
      const expressionRule = new ExportableCaretValueRule('');
      expressionRule.caretPath = 'context[0].expression';
      expressionRule.value = 'Element';
      const typeRule2 = new ExportableCaretValueRule('');
      typeRule2.caretPath = 'context[1].type';
      typeRule2.value = new FshCode('element');
      const expressionRule2 = new ExportableCaretValueRule('');
      expressionRule2.caretPath = 'context[1].expression';
      expressionRule2.value = 'CodeSystem';
      extension.rules = [typeRule, expressionRule, typeRule2, expressionRule2];
      const myPackage = new Package();
      myPackage.add(extension);
      myPackage.optimize(processor);
      expect(extension.rules).toHaveLength(4);
    });

    it('should not remove default context from profiles', () => {
      // Technically, I don't think having context on a profile is allowed, but check just in case
      const profile = new ExportableProfile('ExtraProfile');
      const typeRule = new ExportableCaretValueRule('');
      typeRule.caretPath = 'context[0].type';
      typeRule.value = new FshCode('element');
      const expressionRule = new ExportableCaretValueRule('');
      expressionRule.caretPath = 'context[0].expression';
      expressionRule.value = 'Element';
      profile.rules = [typeRule, expressionRule];
      const myPackage = new Package();
      myPackage.add(profile);
      myPackage.optimize(processor);
      expect(profile.rules).toHaveLength(2);
=======
    // constructNamedExtensionContainsRules
    it('should construct a named extension contains rule from a contains rule and an only rule', () => {
      const profile = new ExportableProfile('ExtraProfile');
      profile.parent = 'Observation';
      const containsRule = new ExportableContainsRule('extension');
      containsRule.items.push({ name: 'foo' });
      const onlyRule = new ExportableOnlyRule('extension[foo]');
      onlyRule.types.push({ type: 'http://example.org/StructureDefinition/foo-extension' });
      profile.rules = [containsRule, onlyRule];
      const myPackage = new Package();
      myPackage.add(profile);
      myPackage.optimize(processor);
      const namedContainsRule = new ExportableContainsRule('extension');
      namedContainsRule.items.push({
        name: 'foo',
        type: 'http://example.org/StructureDefinition/foo-extension'
      });
      expect(profile.rules).toEqual([namedContainsRule]);
    });

    it('should construct a named extension contains rule from a contains rule and an only rule with version', () => {
      const profile = new ExportableProfile('ExtraProfile');
      profile.parent = 'Observation';
      const containsRule = new ExportableContainsRule('extension');
      containsRule.items.push({ name: 'foo' });
      const onlyRule = new ExportableOnlyRule('extension[foo]');
      onlyRule.types.push({ type: 'http://example.org/StructureDefinition/foo-extension|1.2.3' });
      profile.rules = [containsRule, onlyRule];
      const myPackage = new Package();
      myPackage.add(profile);
      myPackage.optimize(processor);
      const namedContainsRule = new ExportableContainsRule('extension');
      namedContainsRule.items.push({
        name: 'foo',
        type: 'http://example.org/StructureDefinition/foo-extension|1.2.3'
      });
      expect(profile.rules).toEqual([namedContainsRule]);
    });

    it('should construct a named extension contains rule from a contains rule with multiple items with only rules', () => {
      const profile = new ExportableProfile('ExtraProfile');
      profile.parent = 'Observation';
      const containsRule = new ExportableContainsRule('extension');
      containsRule.items.push({ name: 'foo' });
      containsRule.items.push({ name: 'bar' });
      const onlyRule1 = new ExportableOnlyRule('extension[foo]');
      onlyRule1.types.push({ type: 'http://example.org/StructureDefinition/foo-extension' });
      const onlyRule2 = new ExportableOnlyRule('extension[bar]');
      onlyRule2.types.push({ type: 'http://example.org/StructureDefinition/bar-extension' });
      profile.rules = [containsRule, onlyRule1, onlyRule2];
      const myPackage = new Package();
      myPackage.add(profile);
      myPackage.optimize(processor);
      const namedContainsRule = new ExportableContainsRule('extension');
      namedContainsRule.items.push({
        name: 'foo',
        type: 'http://example.org/StructureDefinition/foo-extension'
      });
      namedContainsRule.items.push({
        name: 'bar',
        type: 'http://example.org/StructureDefinition/bar-extension'
      });
      expect(profile.rules).toEqual([namedContainsRule]);
    });

    it('should not construct a named extension contains rule from a contains rule alone', () => {
      const profile = new ExportableProfile('ExtraProfile');
      profile.parent = 'Observation';
      const containsRule = new ExportableContainsRule('extension');
      containsRule.items.push({ name: 'foo' });
      const flagRule = new ExportableFlagRule('extension[foo]');
      flagRule.mustSupport = true;
      profile.rules = [containsRule, flagRule];
      const myPackage = new Package();
      myPackage.add(profile);
      myPackage.optimize(processor);
      // rules should be unchanged
      expect(profile.rules).toEqual([containsRule, flagRule]);
    });

    it('should not construct a named extension contains rule from a contains rule with a multi-type only rule', () => {
      const profile = new ExportableProfile('ExtraProfile');
      profile.parent = 'Observation';
      const containsRule = new ExportableContainsRule('extension');
      containsRule.items.push({ name: 'foo' });
      const onlyRule = new ExportableOnlyRule('extension[foo]');
      onlyRule.types.push(
        { type: 'http://example.org/StructureDefinition/foo-profile-1' },
        { type: 'http://example.org/StructureDefinition/foo-profile-2' }
      );
      profile.rules = [containsRule, onlyRule];
      const myPackage = new Package();
      myPackage.add(profile);
      myPackage.optimize(processor);
      // nothing should change
      expect(profile.rules).toEqual([containsRule, onlyRule]);
    });

    it('should not construct a named extension contains rule from a contains rule not on an extension', () => {
      const profile = new ExportableProfile('ExtraProfile');
      profile.parent = 'Observation';
      const containsRule = new ExportableContainsRule('component');
      containsRule.items.push({ name: 'foo' });
      const onlyRule = new ExportableOnlyRule('component[foo]');
      onlyRule.types.push(
        { type: 'http://example.org/StructureDefinition/foo-profile-1' },
        { type: 'http://example.org/StructureDefinition/foo-profile-2' }
      );
      profile.rules = [containsRule, onlyRule];
      const myPackage = new Package();
      myPackage.add(profile);
      myPackage.optimize(processor);
      // nothing should change
      expect(profile.rules).toEqual([containsRule, onlyRule]);
    });

    it('should not construct a named extension contains rule from a contains rule with an only rule on Extension', () => {
      const profile = new ExportableProfile('ExtraProfile');
      profile.parent = 'Observation';
      const containsRule = new ExportableContainsRule('extension');
      containsRule.items.push({ name: 'foo' });
      const onlyRule = new ExportableOnlyRule('extension[foo]');
      onlyRule.types.push({ type: 'Extension' });
      profile.rules = [containsRule, onlyRule];
      const myPackage = new Package();
      myPackage.add(profile);
      myPackage.optimize(processor);
      // nothing should change
      expect(profile.rules).toEqual([containsRule, onlyRule]);
    });

    it('should remove caret value rules on a choice element that apply standard choice slicing if one of the choices exists', () => {
      const profile = new ExportableProfile('SlicedProfile');
      profile.parent = 'Observation';
      const slicingType = new ExportableCaretValueRule('value[x]');
      slicingType.caretPath = 'slicing.discriminator[0].type';
      slicingType.value = new fshtypes.FshCode('type');
      const slicingPath = new ExportableCaretValueRule('value[x]');
      slicingPath.caretPath = 'slicing.discriminator[0].path';
      slicingPath.value = '$this';
      const slicingOrdered = new ExportableCaretValueRule('value[x]');
      slicingOrdered.caretPath = 'slicing.ordered';
      slicingOrdered.value = false;
      const slicingRules = new ExportableCaretValueRule('value[x]');
      slicingRules.caretPath = 'slicing.rules';
      slicingRules.value = new fshtypes.FshCode('open');

      const fixedValueRule = new ExportableFixedValueRule('valueString');
      fixedValueRule.fixedValue = 'Make a choice';
      profile.rules.push(slicingType, slicingPath, slicingOrdered, slicingRules, fixedValueRule);
      const myPackage = new Package();
      myPackage.add(profile);
      myPackage.optimize(processor);
      expect(profile.rules).toHaveLength(1);
      expect(profile.rules).toContain(fixedValueRule);
    });

    it('should not remove caret value rules on a choice element that apply standard choice slicing if none of the choices exist', () => {
      const profile = new ExportableProfile('SlicedProfile');
      profile.parent = 'Observation';
      const slicingType = new ExportableCaretValueRule('value[x]');
      slicingType.caretPath = 'slicing.discriminator[0].type';
      slicingType.value = new fshtypes.FshCode('type');
      const slicingPath = new ExportableCaretValueRule('value[x]');
      slicingPath.caretPath = 'slicing.discriminator[0].path';
      slicingPath.value = '$this';
      const slicingOrdered = new ExportableCaretValueRule('value[x]');
      slicingOrdered.caretPath = 'slicing.ordered';
      slicingOrdered.value = false;
      const slicingRules = new ExportableCaretValueRule('value[x]');
      slicingRules.caretPath = 'slicing.rules';
      slicingRules.value = new fshtypes.FshCode('open');
      const fixedValueRule = new ExportableFixedValueRule('value[x].id');
      fixedValueRule.fixedValue = 'special-id';

      profile.rules.push(slicingType, slicingPath, slicingOrdered, slicingRules, fixedValueRule);
      const myPackage = new Package();
      myPackage.add(profile);
      myPackage.optimize(processor);
      expect(profile.rules).toHaveLength(5);
    });

    it('should not remove caret value rules that define slicing on a non-choice element', () => {
      const profile = new ExportableProfile('SlicedProfile');
      profile.parent = 'Observation';
      const slicingType = new ExportableCaretValueRule('note');
      slicingType.caretPath = 'slicing.discriminator[0].type';
      slicingType.value = new fshtypes.FshCode('type');
      const slicingPath = new ExportableCaretValueRule('note');
      slicingPath.caretPath = 'slicing.discriminator[0].path';
      slicingPath.value = '$this';
      const slicingOrdered = new ExportableCaretValueRule('note');
      slicingOrdered.caretPath = 'slicing.ordered';
      slicingOrdered.value = false;
      const slicingRules = new ExportableCaretValueRule('note');
      slicingRules.caretPath = 'slicing.rules';
      slicingRules.value = new fshtypes.FshCode('open');
      profile.rules.push(slicingType, slicingPath, slicingOrdered, slicingRules);
      const myPackage = new Package();
      myPackage.add(profile);
      myPackage.optimize(processor);
      expect(profile.rules).toHaveLength(4);
    });

    it('should not remove caret value rules on a choice element that apply nonstandard choice slicing', () => {
      const profile = new ExportableProfile('SlicedProfile');
      profile.parent = 'Observation';
      const slicingType = new ExportableCaretValueRule('value[x]');
      slicingType.caretPath = 'slicing.discriminator[0].type';
      slicingType.value = new fshtypes.FshCode('value');
      const slicingPath = new ExportableCaretValueRule('value[x]');
      slicingPath.caretPath = 'slicing.discriminator[0].path';
      slicingPath.value = 'id';
      const slicingOrdered = new ExportableCaretValueRule('value[x]');
      slicingOrdered.caretPath = 'slicing.ordered';
      slicingOrdered.value = true;
      const slicingRules = new ExportableCaretValueRule('value[x]');
      slicingRules.caretPath = 'slicing.rules';
      slicingRules.value = new fshtypes.FshCode('closed');
      profile.rules.push(slicingType, slicingPath, slicingOrdered, slicingRules);
      const myPackage = new Package();
      myPackage.add(profile);
      myPackage.optimize(processor);
      expect(profile.rules).toHaveLength(4);
    });

    it('should not remove caret value rules on a choice element that apply some but not all of the standard choice slicing', () => {
      const profile = new ExportableProfile('SlicedProfile');
      profile.parent = 'Observation';
      const slicingType = new ExportableCaretValueRule('value[x]');
      slicingType.caretPath = 'slicing.discriminator[0].type';
      slicingType.value = new fshtypes.FshCode('value');
      const slicingPath = new ExportableCaretValueRule('value[x]');
      slicingPath.caretPath = 'slicing.discriminator[0].path';
      slicingPath.value = 'id';
      const slicingOrdered = new ExportableCaretValueRule('value[x]');
      slicingOrdered.caretPath = 'slicing.ordered';
      slicingOrdered.value = false;
      const slicingRules = new ExportableCaretValueRule('value[x]');
      slicingRules.caretPath = 'slicing.rules';
      slicingRules.value = new fshtypes.FshCode('open');

      const fixedValueRule = new ExportableFixedValueRule('valueString');
      fixedValueRule.fixedValue = 'Make a choice';
      profile.rules.push(slicingType, slicingPath, slicingOrdered, slicingRules, fixedValueRule);
      const myPackage = new Package();
      myPackage.add(profile);
      myPackage.optimize(processor);
      expect(profile.rules).toHaveLength(5);
>>>>>>> 60904fd0
    });
  });
});<|MERGE_RESOLUTION|>--- conflicted
+++ resolved
@@ -8,23 +8,16 @@
   ExportableCodeSystem,
   ExportableCardRule,
   ExportableFlagRule,
-<<<<<<< HEAD
-  ExportableCaretValueRule
-=======
   ExportableContainsRule,
   ExportableOnlyRule,
   ExportableCaretValueRule,
   ExportableFixedValueRule
->>>>>>> 60904fd0
 } from '../../src/exportable';
 import { FHIRProcessor } from '../../src/processor/FHIRProcessor';
 import { ExportableCombinedCardFlagRule } from '../../src/exportable/ExportableCombinedCardFlagRule';
 import '../helpers/loggerSpy'; // suppresses console logging
 import { fhirdefs, fshtypes } from 'fsh-sushi';
-<<<<<<< HEAD
 const { FshCode } = fshtypes;
-=======
->>>>>>> 60904fd0
 
 describe('Package', () => {
   describe('#add', () => {
@@ -123,7 +116,257 @@
       expect(profile.rules).toEqual([cardRule, flagRule]);
     });
 
-<<<<<<< HEAD
+    // constructNamedExtensionContainsRules
+    it('should construct a named extension contains rule from a contains rule and an only rule', () => {
+      const profile = new ExportableProfile('ExtraProfile');
+      profile.parent = 'Observation';
+      const containsRule = new ExportableContainsRule('extension');
+      containsRule.items.push({ name: 'foo' });
+      const onlyRule = new ExportableOnlyRule('extension[foo]');
+      onlyRule.types.push({ type: 'http://example.org/StructureDefinition/foo-extension' });
+      profile.rules = [containsRule, onlyRule];
+      const myPackage = new Package();
+      myPackage.add(profile);
+      myPackage.optimize(processor);
+      const namedContainsRule = new ExportableContainsRule('extension');
+      namedContainsRule.items.push({
+        name: 'foo',
+        type: 'http://example.org/StructureDefinition/foo-extension'
+      });
+      expect(profile.rules).toEqual([namedContainsRule]);
+    });
+
+    it('should construct a named extension contains rule from a contains rule and an only rule with version', () => {
+      const profile = new ExportableProfile('ExtraProfile');
+      profile.parent = 'Observation';
+      const containsRule = new ExportableContainsRule('extension');
+      containsRule.items.push({ name: 'foo' });
+      const onlyRule = new ExportableOnlyRule('extension[foo]');
+      onlyRule.types.push({ type: 'http://example.org/StructureDefinition/foo-extension|1.2.3' });
+      profile.rules = [containsRule, onlyRule];
+      const myPackage = new Package();
+      myPackage.add(profile);
+      myPackage.optimize(processor);
+      const namedContainsRule = new ExportableContainsRule('extension');
+      namedContainsRule.items.push({
+        name: 'foo',
+        type: 'http://example.org/StructureDefinition/foo-extension|1.2.3'
+      });
+      expect(profile.rules).toEqual([namedContainsRule]);
+    });
+
+    it('should construct a named extension contains rule from a contains rule with multiple items with only rules', () => {
+      const profile = new ExportableProfile('ExtraProfile');
+      profile.parent = 'Observation';
+      const containsRule = new ExportableContainsRule('extension');
+      containsRule.items.push({ name: 'foo' });
+      containsRule.items.push({ name: 'bar' });
+      const onlyRule1 = new ExportableOnlyRule('extension[foo]');
+      onlyRule1.types.push({ type: 'http://example.org/StructureDefinition/foo-extension' });
+      const onlyRule2 = new ExportableOnlyRule('extension[bar]');
+      onlyRule2.types.push({ type: 'http://example.org/StructureDefinition/bar-extension' });
+      profile.rules = [containsRule, onlyRule1, onlyRule2];
+      const myPackage = new Package();
+      myPackage.add(profile);
+      myPackage.optimize(processor);
+      const namedContainsRule = new ExportableContainsRule('extension');
+      namedContainsRule.items.push({
+        name: 'foo',
+        type: 'http://example.org/StructureDefinition/foo-extension'
+      });
+      namedContainsRule.items.push({
+        name: 'bar',
+        type: 'http://example.org/StructureDefinition/bar-extension'
+      });
+      expect(profile.rules).toEqual([namedContainsRule]);
+    });
+
+    it('should not construct a named extension contains rule from a contains rule alone', () => {
+      const profile = new ExportableProfile('ExtraProfile');
+      profile.parent = 'Observation';
+      const containsRule = new ExportableContainsRule('extension');
+      containsRule.items.push({ name: 'foo' });
+      const flagRule = new ExportableFlagRule('extension[foo]');
+      flagRule.mustSupport = true;
+      profile.rules = [containsRule, flagRule];
+      const myPackage = new Package();
+      myPackage.add(profile);
+      myPackage.optimize(processor);
+      // rules should be unchanged
+      expect(profile.rules).toEqual([containsRule, flagRule]);
+    });
+
+    it('should not construct a named extension contains rule from a contains rule with a multi-type only rule', () => {
+      const profile = new ExportableProfile('ExtraProfile');
+      profile.parent = 'Observation';
+      const containsRule = new ExportableContainsRule('extension');
+      containsRule.items.push({ name: 'foo' });
+      const onlyRule = new ExportableOnlyRule('extension[foo]');
+      onlyRule.types.push(
+        { type: 'http://example.org/StructureDefinition/foo-profile-1' },
+        { type: 'http://example.org/StructureDefinition/foo-profile-2' }
+      );
+      profile.rules = [containsRule, onlyRule];
+      const myPackage = new Package();
+      myPackage.add(profile);
+      myPackage.optimize(processor);
+      // nothing should change
+      expect(profile.rules).toEqual([containsRule, onlyRule]);
+    });
+
+    it('should not construct a named extension contains rule from a contains rule not on an extension', () => {
+      const profile = new ExportableProfile('ExtraProfile');
+      profile.parent = 'Observation';
+      const containsRule = new ExportableContainsRule('component');
+      containsRule.items.push({ name: 'foo' });
+      const onlyRule = new ExportableOnlyRule('component[foo]');
+      onlyRule.types.push(
+        { type: 'http://example.org/StructureDefinition/foo-profile-1' },
+        { type: 'http://example.org/StructureDefinition/foo-profile-2' }
+      );
+      profile.rules = [containsRule, onlyRule];
+      const myPackage = new Package();
+      myPackage.add(profile);
+      myPackage.optimize(processor);
+      // nothing should change
+      expect(profile.rules).toEqual([containsRule, onlyRule]);
+    });
+
+    it('should not construct a named extension contains rule from a contains rule with an only rule on Extension', () => {
+      const profile = new ExportableProfile('ExtraProfile');
+      profile.parent = 'Observation';
+      const containsRule = new ExportableContainsRule('extension');
+      containsRule.items.push({ name: 'foo' });
+      const onlyRule = new ExportableOnlyRule('extension[foo]');
+      onlyRule.types.push({ type: 'Extension' });
+      profile.rules = [containsRule, onlyRule];
+      const myPackage = new Package();
+      myPackage.add(profile);
+      myPackage.optimize(processor);
+      // nothing should change
+      expect(profile.rules).toEqual([containsRule, onlyRule]);
+    });
+
+    it('should remove caret value rules on a choice element that apply standard choice slicing if one of the choices exists', () => {
+      const profile = new ExportableProfile('SlicedProfile');
+      profile.parent = 'Observation';
+      const slicingType = new ExportableCaretValueRule('value[x]');
+      slicingType.caretPath = 'slicing.discriminator[0].type';
+      slicingType.value = new FshCode('type');
+      const slicingPath = new ExportableCaretValueRule('value[x]');
+      slicingPath.caretPath = 'slicing.discriminator[0].path';
+      slicingPath.value = '$this';
+      const slicingOrdered = new ExportableCaretValueRule('value[x]');
+      slicingOrdered.caretPath = 'slicing.ordered';
+      slicingOrdered.value = false;
+      const slicingRules = new ExportableCaretValueRule('value[x]');
+      slicingRules.caretPath = 'slicing.rules';
+      slicingRules.value = new FshCode('open');
+
+      const fixedValueRule = new ExportableFixedValueRule('valueString');
+      fixedValueRule.fixedValue = 'Make a choice';
+      profile.rules.push(slicingType, slicingPath, slicingOrdered, slicingRules, fixedValueRule);
+      const myPackage = new Package();
+      myPackage.add(profile);
+      myPackage.optimize(processor);
+      expect(profile.rules).toHaveLength(1);
+      expect(profile.rules).toContain(fixedValueRule);
+    });
+
+    it('should not remove caret value rules on a choice element that apply standard choice slicing if none of the choices exist', () => {
+      const profile = new ExportableProfile('SlicedProfile');
+      profile.parent = 'Observation';
+      const slicingType = new ExportableCaretValueRule('value[x]');
+      slicingType.caretPath = 'slicing.discriminator[0].type';
+      slicingType.value = new FshCode('type');
+      const slicingPath = new ExportableCaretValueRule('value[x]');
+      slicingPath.caretPath = 'slicing.discriminator[0].path';
+      slicingPath.value = '$this';
+      const slicingOrdered = new ExportableCaretValueRule('value[x]');
+      slicingOrdered.caretPath = 'slicing.ordered';
+      slicingOrdered.value = false;
+      const slicingRules = new ExportableCaretValueRule('value[x]');
+      slicingRules.caretPath = 'slicing.rules';
+      slicingRules.value = new FshCode('open');
+      const fixedValueRule = new ExportableFixedValueRule('value[x].id');
+      fixedValueRule.fixedValue = 'special-id';
+
+      profile.rules.push(slicingType, slicingPath, slicingOrdered, slicingRules, fixedValueRule);
+      const myPackage = new Package();
+      myPackage.add(profile);
+      myPackage.optimize(processor);
+      expect(profile.rules).toHaveLength(5);
+    });
+
+    it('should not remove caret value rules that define slicing on a non-choice element', () => {
+      const profile = new ExportableProfile('SlicedProfile');
+      profile.parent = 'Observation';
+      const slicingType = new ExportableCaretValueRule('note');
+      slicingType.caretPath = 'slicing.discriminator[0].type';
+      slicingType.value = new FshCode('type');
+      const slicingPath = new ExportableCaretValueRule('note');
+      slicingPath.caretPath = 'slicing.discriminator[0].path';
+      slicingPath.value = '$this';
+      const slicingOrdered = new ExportableCaretValueRule('note');
+      slicingOrdered.caretPath = 'slicing.ordered';
+      slicingOrdered.value = false;
+      const slicingRules = new ExportableCaretValueRule('note');
+      slicingRules.caretPath = 'slicing.rules';
+      slicingRules.value = new FshCode('open');
+      profile.rules.push(slicingType, slicingPath, slicingOrdered, slicingRules);
+      const myPackage = new Package();
+      myPackage.add(profile);
+      myPackage.optimize(processor);
+      expect(profile.rules).toHaveLength(4);
+    });
+
+    it('should not remove caret value rules on a choice element that apply nonstandard choice slicing', () => {
+      const profile = new ExportableProfile('SlicedProfile');
+      profile.parent = 'Observation';
+      const slicingType = new ExportableCaretValueRule('value[x]');
+      slicingType.caretPath = 'slicing.discriminator[0].type';
+      slicingType.value = new FshCode('value');
+      const slicingPath = new ExportableCaretValueRule('value[x]');
+      slicingPath.caretPath = 'slicing.discriminator[0].path';
+      slicingPath.value = 'id';
+      const slicingOrdered = new ExportableCaretValueRule('value[x]');
+      slicingOrdered.caretPath = 'slicing.ordered';
+      slicingOrdered.value = true;
+      const slicingRules = new ExportableCaretValueRule('value[x]');
+      slicingRules.caretPath = 'slicing.rules';
+      slicingRules.value = new FshCode('closed');
+      profile.rules.push(slicingType, slicingPath, slicingOrdered, slicingRules);
+      const myPackage = new Package();
+      myPackage.add(profile);
+      myPackage.optimize(processor);
+      expect(profile.rules).toHaveLength(4);
+    });
+
+    it('should not remove caret value rules on a choice element that apply some but not all of the standard choice slicing', () => {
+      const profile = new ExportableProfile('SlicedProfile');
+      profile.parent = 'Observation';
+      const slicingType = new ExportableCaretValueRule('value[x]');
+      slicingType.caretPath = 'slicing.discriminator[0].type';
+      slicingType.value = new FshCode('value');
+      const slicingPath = new ExportableCaretValueRule('value[x]');
+      slicingPath.caretPath = 'slicing.discriminator[0].path';
+      slicingPath.value = 'id';
+      const slicingOrdered = new ExportableCaretValueRule('value[x]');
+      slicingOrdered.caretPath = 'slicing.ordered';
+      slicingOrdered.value = false;
+      const slicingRules = new ExportableCaretValueRule('value[x]');
+      slicingRules.caretPath = 'slicing.rules';
+      slicingRules.value = new FshCode('open');
+
+      const fixedValueRule = new ExportableFixedValueRule('valueString');
+      fixedValueRule.fixedValue = 'Make a choice';
+      profile.rules.push(slicingType, slicingPath, slicingOrdered, slicingRules, fixedValueRule);
+      const myPackage = new Package();
+      myPackage.add(profile);
+      myPackage.optimize(processor);
+      expect(profile.rules).toHaveLength(5);
+    });
+
     it('should remove default context from extensions', () => {
       const extension = new ExportableExtension('ExtraExtension');
       const typeRule = new ExportableCaretValueRule('');
@@ -204,257 +447,6 @@
       myPackage.add(profile);
       myPackage.optimize(processor);
       expect(profile.rules).toHaveLength(2);
-=======
-    // constructNamedExtensionContainsRules
-    it('should construct a named extension contains rule from a contains rule and an only rule', () => {
-      const profile = new ExportableProfile('ExtraProfile');
-      profile.parent = 'Observation';
-      const containsRule = new ExportableContainsRule('extension');
-      containsRule.items.push({ name: 'foo' });
-      const onlyRule = new ExportableOnlyRule('extension[foo]');
-      onlyRule.types.push({ type: 'http://example.org/StructureDefinition/foo-extension' });
-      profile.rules = [containsRule, onlyRule];
-      const myPackage = new Package();
-      myPackage.add(profile);
-      myPackage.optimize(processor);
-      const namedContainsRule = new ExportableContainsRule('extension');
-      namedContainsRule.items.push({
-        name: 'foo',
-        type: 'http://example.org/StructureDefinition/foo-extension'
-      });
-      expect(profile.rules).toEqual([namedContainsRule]);
-    });
-
-    it('should construct a named extension contains rule from a contains rule and an only rule with version', () => {
-      const profile = new ExportableProfile('ExtraProfile');
-      profile.parent = 'Observation';
-      const containsRule = new ExportableContainsRule('extension');
-      containsRule.items.push({ name: 'foo' });
-      const onlyRule = new ExportableOnlyRule('extension[foo]');
-      onlyRule.types.push({ type: 'http://example.org/StructureDefinition/foo-extension|1.2.3' });
-      profile.rules = [containsRule, onlyRule];
-      const myPackage = new Package();
-      myPackage.add(profile);
-      myPackage.optimize(processor);
-      const namedContainsRule = new ExportableContainsRule('extension');
-      namedContainsRule.items.push({
-        name: 'foo',
-        type: 'http://example.org/StructureDefinition/foo-extension|1.2.3'
-      });
-      expect(profile.rules).toEqual([namedContainsRule]);
-    });
-
-    it('should construct a named extension contains rule from a contains rule with multiple items with only rules', () => {
-      const profile = new ExportableProfile('ExtraProfile');
-      profile.parent = 'Observation';
-      const containsRule = new ExportableContainsRule('extension');
-      containsRule.items.push({ name: 'foo' });
-      containsRule.items.push({ name: 'bar' });
-      const onlyRule1 = new ExportableOnlyRule('extension[foo]');
-      onlyRule1.types.push({ type: 'http://example.org/StructureDefinition/foo-extension' });
-      const onlyRule2 = new ExportableOnlyRule('extension[bar]');
-      onlyRule2.types.push({ type: 'http://example.org/StructureDefinition/bar-extension' });
-      profile.rules = [containsRule, onlyRule1, onlyRule2];
-      const myPackage = new Package();
-      myPackage.add(profile);
-      myPackage.optimize(processor);
-      const namedContainsRule = new ExportableContainsRule('extension');
-      namedContainsRule.items.push({
-        name: 'foo',
-        type: 'http://example.org/StructureDefinition/foo-extension'
-      });
-      namedContainsRule.items.push({
-        name: 'bar',
-        type: 'http://example.org/StructureDefinition/bar-extension'
-      });
-      expect(profile.rules).toEqual([namedContainsRule]);
-    });
-
-    it('should not construct a named extension contains rule from a contains rule alone', () => {
-      const profile = new ExportableProfile('ExtraProfile');
-      profile.parent = 'Observation';
-      const containsRule = new ExportableContainsRule('extension');
-      containsRule.items.push({ name: 'foo' });
-      const flagRule = new ExportableFlagRule('extension[foo]');
-      flagRule.mustSupport = true;
-      profile.rules = [containsRule, flagRule];
-      const myPackage = new Package();
-      myPackage.add(profile);
-      myPackage.optimize(processor);
-      // rules should be unchanged
-      expect(profile.rules).toEqual([containsRule, flagRule]);
-    });
-
-    it('should not construct a named extension contains rule from a contains rule with a multi-type only rule', () => {
-      const profile = new ExportableProfile('ExtraProfile');
-      profile.parent = 'Observation';
-      const containsRule = new ExportableContainsRule('extension');
-      containsRule.items.push({ name: 'foo' });
-      const onlyRule = new ExportableOnlyRule('extension[foo]');
-      onlyRule.types.push(
-        { type: 'http://example.org/StructureDefinition/foo-profile-1' },
-        { type: 'http://example.org/StructureDefinition/foo-profile-2' }
-      );
-      profile.rules = [containsRule, onlyRule];
-      const myPackage = new Package();
-      myPackage.add(profile);
-      myPackage.optimize(processor);
-      // nothing should change
-      expect(profile.rules).toEqual([containsRule, onlyRule]);
-    });
-
-    it('should not construct a named extension contains rule from a contains rule not on an extension', () => {
-      const profile = new ExportableProfile('ExtraProfile');
-      profile.parent = 'Observation';
-      const containsRule = new ExportableContainsRule('component');
-      containsRule.items.push({ name: 'foo' });
-      const onlyRule = new ExportableOnlyRule('component[foo]');
-      onlyRule.types.push(
-        { type: 'http://example.org/StructureDefinition/foo-profile-1' },
-        { type: 'http://example.org/StructureDefinition/foo-profile-2' }
-      );
-      profile.rules = [containsRule, onlyRule];
-      const myPackage = new Package();
-      myPackage.add(profile);
-      myPackage.optimize(processor);
-      // nothing should change
-      expect(profile.rules).toEqual([containsRule, onlyRule]);
-    });
-
-    it('should not construct a named extension contains rule from a contains rule with an only rule on Extension', () => {
-      const profile = new ExportableProfile('ExtraProfile');
-      profile.parent = 'Observation';
-      const containsRule = new ExportableContainsRule('extension');
-      containsRule.items.push({ name: 'foo' });
-      const onlyRule = new ExportableOnlyRule('extension[foo]');
-      onlyRule.types.push({ type: 'Extension' });
-      profile.rules = [containsRule, onlyRule];
-      const myPackage = new Package();
-      myPackage.add(profile);
-      myPackage.optimize(processor);
-      // nothing should change
-      expect(profile.rules).toEqual([containsRule, onlyRule]);
-    });
-
-    it('should remove caret value rules on a choice element that apply standard choice slicing if one of the choices exists', () => {
-      const profile = new ExportableProfile('SlicedProfile');
-      profile.parent = 'Observation';
-      const slicingType = new ExportableCaretValueRule('value[x]');
-      slicingType.caretPath = 'slicing.discriminator[0].type';
-      slicingType.value = new fshtypes.FshCode('type');
-      const slicingPath = new ExportableCaretValueRule('value[x]');
-      slicingPath.caretPath = 'slicing.discriminator[0].path';
-      slicingPath.value = '$this';
-      const slicingOrdered = new ExportableCaretValueRule('value[x]');
-      slicingOrdered.caretPath = 'slicing.ordered';
-      slicingOrdered.value = false;
-      const slicingRules = new ExportableCaretValueRule('value[x]');
-      slicingRules.caretPath = 'slicing.rules';
-      slicingRules.value = new fshtypes.FshCode('open');
-
-      const fixedValueRule = new ExportableFixedValueRule('valueString');
-      fixedValueRule.fixedValue = 'Make a choice';
-      profile.rules.push(slicingType, slicingPath, slicingOrdered, slicingRules, fixedValueRule);
-      const myPackage = new Package();
-      myPackage.add(profile);
-      myPackage.optimize(processor);
-      expect(profile.rules).toHaveLength(1);
-      expect(profile.rules).toContain(fixedValueRule);
-    });
-
-    it('should not remove caret value rules on a choice element that apply standard choice slicing if none of the choices exist', () => {
-      const profile = new ExportableProfile('SlicedProfile');
-      profile.parent = 'Observation';
-      const slicingType = new ExportableCaretValueRule('value[x]');
-      slicingType.caretPath = 'slicing.discriminator[0].type';
-      slicingType.value = new fshtypes.FshCode('type');
-      const slicingPath = new ExportableCaretValueRule('value[x]');
-      slicingPath.caretPath = 'slicing.discriminator[0].path';
-      slicingPath.value = '$this';
-      const slicingOrdered = new ExportableCaretValueRule('value[x]');
-      slicingOrdered.caretPath = 'slicing.ordered';
-      slicingOrdered.value = false;
-      const slicingRules = new ExportableCaretValueRule('value[x]');
-      slicingRules.caretPath = 'slicing.rules';
-      slicingRules.value = new fshtypes.FshCode('open');
-      const fixedValueRule = new ExportableFixedValueRule('value[x].id');
-      fixedValueRule.fixedValue = 'special-id';
-
-      profile.rules.push(slicingType, slicingPath, slicingOrdered, slicingRules, fixedValueRule);
-      const myPackage = new Package();
-      myPackage.add(profile);
-      myPackage.optimize(processor);
-      expect(profile.rules).toHaveLength(5);
-    });
-
-    it('should not remove caret value rules that define slicing on a non-choice element', () => {
-      const profile = new ExportableProfile('SlicedProfile');
-      profile.parent = 'Observation';
-      const slicingType = new ExportableCaretValueRule('note');
-      slicingType.caretPath = 'slicing.discriminator[0].type';
-      slicingType.value = new fshtypes.FshCode('type');
-      const slicingPath = new ExportableCaretValueRule('note');
-      slicingPath.caretPath = 'slicing.discriminator[0].path';
-      slicingPath.value = '$this';
-      const slicingOrdered = new ExportableCaretValueRule('note');
-      slicingOrdered.caretPath = 'slicing.ordered';
-      slicingOrdered.value = false;
-      const slicingRules = new ExportableCaretValueRule('note');
-      slicingRules.caretPath = 'slicing.rules';
-      slicingRules.value = new fshtypes.FshCode('open');
-      profile.rules.push(slicingType, slicingPath, slicingOrdered, slicingRules);
-      const myPackage = new Package();
-      myPackage.add(profile);
-      myPackage.optimize(processor);
-      expect(profile.rules).toHaveLength(4);
-    });
-
-    it('should not remove caret value rules on a choice element that apply nonstandard choice slicing', () => {
-      const profile = new ExportableProfile('SlicedProfile');
-      profile.parent = 'Observation';
-      const slicingType = new ExportableCaretValueRule('value[x]');
-      slicingType.caretPath = 'slicing.discriminator[0].type';
-      slicingType.value = new fshtypes.FshCode('value');
-      const slicingPath = new ExportableCaretValueRule('value[x]');
-      slicingPath.caretPath = 'slicing.discriminator[0].path';
-      slicingPath.value = 'id';
-      const slicingOrdered = new ExportableCaretValueRule('value[x]');
-      slicingOrdered.caretPath = 'slicing.ordered';
-      slicingOrdered.value = true;
-      const slicingRules = new ExportableCaretValueRule('value[x]');
-      slicingRules.caretPath = 'slicing.rules';
-      slicingRules.value = new fshtypes.FshCode('closed');
-      profile.rules.push(slicingType, slicingPath, slicingOrdered, slicingRules);
-      const myPackage = new Package();
-      myPackage.add(profile);
-      myPackage.optimize(processor);
-      expect(profile.rules).toHaveLength(4);
-    });
-
-    it('should not remove caret value rules on a choice element that apply some but not all of the standard choice slicing', () => {
-      const profile = new ExportableProfile('SlicedProfile');
-      profile.parent = 'Observation';
-      const slicingType = new ExportableCaretValueRule('value[x]');
-      slicingType.caretPath = 'slicing.discriminator[0].type';
-      slicingType.value = new fshtypes.FshCode('value');
-      const slicingPath = new ExportableCaretValueRule('value[x]');
-      slicingPath.caretPath = 'slicing.discriminator[0].path';
-      slicingPath.value = 'id';
-      const slicingOrdered = new ExportableCaretValueRule('value[x]');
-      slicingOrdered.caretPath = 'slicing.ordered';
-      slicingOrdered.value = false;
-      const slicingRules = new ExportableCaretValueRule('value[x]');
-      slicingRules.caretPath = 'slicing.rules';
-      slicingRules.value = new fshtypes.FshCode('open');
-
-      const fixedValueRule = new ExportableFixedValueRule('valueString');
-      fixedValueRule.fixedValue = 'Make a choice';
-      profile.rules.push(slicingType, slicingPath, slicingOrdered, slicingRules, fixedValueRule);
-      const myPackage = new Package();
-      myPackage.add(profile);
-      myPackage.optimize(processor);
-      expect(profile.rules).toHaveLength(5);
->>>>>>> 60904fd0
     });
   });
 });