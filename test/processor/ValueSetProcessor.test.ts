--- conflicted
+++ resolved
@@ -1,10 +1,6 @@
 import path from 'path';
 import fs from 'fs-extra';
-<<<<<<< HEAD
-import { fshtypes } from 'fsh-sushi';
-=======
-import { fhirdefs } from 'fsh-sushi';
->>>>>>> f24b379c
+import { fshtypes, fhirdefs } from 'fsh-sushi';
 import { ValueSetProcessor } from '../../src/processor';
 import { ExportableCaretValueRule, ExportableValueSet } from '../../src/exportable';
 import { loadTestDefinitions } from '../helpers/loadTestDefinitions';
@@ -12,53 +8,11 @@
 const { FshCode } = fshtypes;
 
 describe('ValueSetProcessor', () => {
-<<<<<<< HEAD
-  describe('#process', () => {
-    it('should convert the simplest ValueSet', () => {
-      const input = JSON.parse(
-        fs.readFileSync(path.join(__dirname, 'fixtures', 'simple-valueset.json'), 'utf-8')
-      );
-      const result = ValueSetProcessor.process(input);
-      expect(result).toBeInstanceOf(ExportableValueSet);
-      expect(result.name).toBe('SimpleValueSet');
-    });
-
-    it('should not convert a ValueSet without a name or id', () => {
-      const input = JSON.parse(
-        fs.readFileSync(path.join(__dirname, 'fixtures', 'nameless-valueset.json'), 'utf-8')
-      );
-      const result = ValueSetProcessor.process(input);
-      expect(result).toBeUndefined();
-    });
-
-    it('should convert a ValueSet without a name but with an id', () => {
-      const input = JSON.parse(
-        fs.readFileSync(path.join(__dirname, 'fixtures', 'nameless-valueset-with-id.json'), 'utf-8')
-      );
-      const result = ValueSetProcessor.process(input);
-      expect(result).toBeInstanceOf(ExportableValueSet);
-      expect(result.name).toBe('MyValueSet');
-      expect(result.id).toBe('my.value-set');
-    });
-
-    it('should have rules on a converted ValueSet with components', () => {
-      const input = JSON.parse(
-        fs.readFileSync(path.join(__dirname, 'fixtures', 'composed-valueset.json'), 'utf-8')
-      );
-      const result = ValueSetProcessor.process(input);
-      expect(result.rules.length).toBeGreaterThan(0);
-    });
-  });
-
-  describe('#extractKeywords', () => {
-    it('should get keywords for a ValueSet with simple metadata', () => {
-=======
   let defs: fhirdefs.FHIRDefinitions;
 
   beforeAll(() => {
     defs = loadTestDefinitions();
   });
-
   describe('#process', () => {
     it('should convert the simplest ValueSet', () => {
       const input = JSON.parse(
@@ -67,28 +21,6 @@
       const result = ValueSetProcessor.process(input, defs);
       expect(result).toBeInstanceOf(ExportableValueSet);
       expect(result.name).toBe('SimpleValueSet');
-    });
-
-    it('should convert a ValueSet with simple metadata', () => {
->>>>>>> f24b379c
-      // Simple metadata fields are Id, Title, Description
-      const input = JSON.parse(
-        fs.readFileSync(path.join(__dirname, 'fixtures', 'metadata-valueset.json'), 'utf-8')
-      );
-<<<<<<< HEAD
-      const workingValueSet = new ExportableValueSet('MyValueSet');
-      ValueSetProcessor.extractKeywords(input, workingValueSet);
-
-      expect(workingValueSet.id).toBe('my-value-set');
-      expect(workingValueSet.title).toBe('My Value Set');
-      expect(workingValueSet.description).toBe('This is my simple value set with metadata');
-=======
-      const result = ValueSetProcessor.process(input, defs);
-      expect(result).toBeInstanceOf(ExportableValueSet);
-      expect(result.name).toBe('MyValueSet');
-      expect(result.id).toBe('my-value-set');
-      expect(result.title).toBe('My Value Set');
-      expect(result.description).toBe('This is my simple value set with metadata');
     });
 
     it('should not convert a ValueSet without a name or id', () => {
@@ -107,18 +39,39 @@
       expect(result).toBeInstanceOf(ExportableValueSet);
       expect(result.name).toBe('MyValueSet');
       expect(result.id).toBe('my.value-set');
->>>>>>> f24b379c
+    });
+
+    it('should have rules on a converted ValueSet with components', () => {
+      const input = JSON.parse(
+        fs.readFileSync(path.join(__dirname, 'fixtures', 'composed-valueset.json'), 'utf-8')
+      );
+      const result = ValueSetProcessor.process(input, defs);
+      expect(result.rules.length).toBeGreaterThan(0);
+    });
+  });
+
+  describe('#extractKeywords', () => {
+    it('should get keywords for a ValueSet with simple metadata', () => {
+      // Simple metadata fields are Id, Title, Description
+      const input = JSON.parse(
+        fs.readFileSync(path.join(__dirname, 'fixtures', 'metadata-valueset.json'), 'utf-8')
+      );
+      const workingValueSet = new ExportableValueSet('MyValueSet');
+      ValueSetProcessor.extractKeywords(input, workingValueSet);
+
+      expect(workingValueSet.id).toBe('my-value-set');
+      expect(workingValueSet.title).toBe('My Value Set');
+      expect(workingValueSet.description).toBe('This is my simple value set with metadata');
     });
   });
 
   describe('#extractRules', () => {
-<<<<<<< HEAD
     it('should add rules to a value set', () => {
       const input = JSON.parse(
         fs.readFileSync(path.join(__dirname, 'fixtures', 'composed-valueset.json'), 'utf-8')
       );
       const workingValueSet = new ExportableValueSet('ComposedValueSet');
-      ValueSetProcessor.extractRules(input, workingValueSet);
+      ValueSetProcessor.extractRules(input, workingValueSet, defs);
 
       expect(workingValueSet.rules).toHaveLength(4);
       expect(workingValueSet.rules).toContainEqual(
@@ -165,7 +118,8 @@
           ]
         })
       );
-=======
+    });
+
     it('should add caret rules to a ValueSet', () => {
       const input = JSON.parse(
         fs.readFileSync(path.join(__dirname, 'fixtures', 'rules-valueset.json'), 'utf-8')
@@ -182,7 +136,6 @@
       experimentalRule.value = true;
       expect(targetValueSet.rules.length).toBe(1);
       expect(targetValueSet.rules).toContainEqual<ExportableCaretValueRule>(experimentalRule);
->>>>>>> f24b379c
     });
   });
 });