--- conflicted
+++ resolved
@@ -1,8 +1,5 @@
 // rule-extractors are responsible for taking an element and extracting rules of a given type
 // they should be given both a reference to the original element, and a clone that is dismantled as rules are extracted
 export * from './CardRuleExtractor';
-<<<<<<< HEAD
 export * from './FixedValueRuleExtractor';
-=======
-export * from './FlagRuleExtractor';
->>>>>>> e89f3f7e
+export * from './FlagRuleExtractor';