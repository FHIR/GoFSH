<<<<<<< HEAD
import { fhirtypes, utils } from 'fsh-sushi';
import { MasterFisher } from '../utils';
import { CodeSystemProcessor, ValueSetProcessor } from '../processor';
import {
  ExportableCodeSystem,
  ExportableExtension,
  ExportableInstance,
  ExportableProfile,
  ExportableValueSet
} from '../exportable';
=======
import { isWebUri } from 'valid-url';
import { utils } from 'fsh-sushi';
import { ExportableAlias } from '../exportable';

export function optimizeURL(
  url: string,
  aliases: ExportableAlias[],
  types: utils.Type[],
  fisher: utils.Fishable
): string {
  return resolveURL(url, types, fisher) ?? resolveAliasFromURL(url, aliases) ?? url;
}
>>>>>>> b34fa465

/**
 * Resolves a URL to a name, if possible; otherwise returns the URL. If the URL resolves to a name,
 * but the name does not resolve back to the same URL, then return the URL since the name clashes with
 * a more preferred name. This can happen if a project defines something with the same name as a FHIR
 * definition.
 * @param url - the url to resolve
 * @param types - the allowed types to resolve against
 * @param fisher - a fisher for finding definitions to use during resolution
 * @returns {string} the name representing the URL or undefined if it cannot be resolved to a name
 */
<<<<<<< HEAD
export function resolveURL(url: string, types: utils.Type[], fisher: MasterFisher): string {
=======
export function resolveURL(
  url: string,
  types: utils.Type[],
  fisher: utils.Fishable
): string | undefined {
>>>>>>> b34fa465
  if (url == null) {
    return;
  }

  const def = fisher.fishForFHIR(url, ...types);

  // SUSHI currently does not properly fish for CodeSystems or ValueSets represented as FSH Instances,
  // so if the URL resolves to an unsupported CodeSystem or ValueSet from the LakeOfFHIR, don't optimize it!
  // TODO: Revisit this once SUSHI correctly fishes for unsupported CodeSystems and ValueSets.
  if (
    ((def?.resourceType === 'CodeSystem' && !CodeSystemProcessor.isProcessableCodeSystem(def)) ||
      (def?.resourceType === 'ValueSet' && !ValueSetProcessor.isProcessableValueSet(def))) &&
    fisher.lakeOfFHIR.fishForFHIR(url, ...types) != null
  ) {
    return url;
  }

  // NOTE: Testing against a regex from FHIR because some FHIR core definitions have names that are
  // invalid against the spec!  Good heavens!
  if (
    def?.name.match(/^[A-Z]([A-Za-z0-9_]){0,254}$/) &&
    fisher.fishForMetadata(def.name, ...types).url === url
  ) {
    return def.name;
  }
<<<<<<< HEAD
  return url;
}

/**
 * Gets the element types for a given path in respect to an instance of a FHIR resource.
 * Returns undefined if it was not able to determine the types (due to missing definitions, etc.).
 * @param instance - the instance the path relates to
 * @param path - the path to the element of interest
 * @param fisher - a fisher to lookup the instance definition
 * @returns an array of types or undefined if it could not determine the types
 */
export function getTypesForInstancePath(
  instance: ExportableInstance,
  path: string,
  fisher: MasterFisher
): fhirtypes.ElementDefinitionType[] | undefined {
  return getTypesForPath(instance.instanceOf, path, fisher);
}

/**
 * Gets the element types for a given caret path in respect to a definition and rule path.
 * Returns undefined if it was not able to determine the types (due to missing definitions, etc.).
 * @param definition - the profile, extension, valueset, or codesystem the path relates to
 * @param rulePath - the path to the element of interest to which the caret relates
 * @param caretPath - the path to the element of interest within the definitional object
 * @param fisher - a fisher to lookup the necessary definitions
 * @returns an array of types or undefined if it could not determine the types
 */
export function getTypesForCaretPath(
  definition: ExportableProfile | ExportableExtension | ExportableValueSet | ExportableCodeSystem,
  rulePath: string,
  caretPath: string,
  fisher: MasterFisher
) {
  let instanceOf;
  if (definition instanceof ExportableProfile || definition instanceof ExportableExtension) {
    // We're not concerned w/ what specific element it is, just that it is an element (if there is a rulePath)
    instanceOf = rulePath?.length ? 'ElementDefinition' : 'StructureDefinition';
  } else if (definition instanceof ExportableValueSet) {
    instanceOf = 'ValueSet';
  } else if (definition instanceof ExportableCodeSystem) {
    instanceOf = 'CodeSystem';
  }
  return getTypesForPath(instanceOf, caretPath, fisher);
}

function getTypesForPath(
  instanceOf: string,
  path: string,
  fisher: MasterFisher
): fhirtypes.ElementDefinitionType[] | undefined {
  let instanceOfDef = fisher.fishForFHIR(instanceOf);
  if (instanceOfDef?.type && !(instanceOfDef.snapshot?.length > 1)) {
    // StructureDefinition.fromJSON requires a snapshot, so get the definition of the base resource type instead
    instanceOfDef = fisher.fishForFHIR(instanceOfDef.type);
  }
  if (instanceOfDef?.resourceType === 'StructureDefinition') {
    const instanceOfSD = fhirtypes.StructureDefinition.fromJSON(instanceOfDef);
    // NOTE: Normalize the path to remove indexes and/or slice references
    const element = instanceOfSD.findElementByPath(path.replace(/\[[^\]]+\]/g, ''), fisher);
    return element?.type;
=======
}

/**
 * Gets an alias for a url. If an alias exists, it is used. If no alias exists, an alias is generated
 * from the url
 * @param aliases - a map of existing aliases
 * @param url - the url to get
 * @param fisher - a fisher for finding definitions to use during resolution
 * @returns {string | undefined} the name representing the URL or the undefined if no alias exists or can be created
 */
export function resolveAliasFromURL(url: string, aliases: ExportableAlias[]): string | undefined {
  const existingAlias = aliases.find(a => a.url === url);
  if (existingAlias) {
    return existingAlias.alias;
  } else {
    if (!isWebUri(url)) {
      return;
    }
    // Try to construct a human readable alias from the url
    const parsedURL = new URL(url);
    const rawAlias =
      parsedURL.pathname && parsedURL.pathname !== '/'
        ? parsedURL.pathname?.split('/').slice(-1)[0]
        : parsedURL.hostname?.replace('www.', '').split('.')[0];

    if (rawAlias == null) {
      return;
    }
    // Ensure the generated alias is unique
    const aliasPart = `$${rawAlias}`;
    let counterPart = 0;
    let alias = aliasPart;
    const existingAliases = aliases.map(a => a.alias);
    while (existingAliases.includes(alias)) {
      counterPart += 1;
      alias = `${aliasPart}_${counterPart}`;
    }

    aliases.push(new ExportableAlias(alias, url));
    return alias;
>>>>>>> b34fa465
  }
}<|MERGE_RESOLUTION|>--- conflicted
+++ resolved
@@ -1,4 +1,4 @@
-<<<<<<< HEAD
+import { isWebUri } from 'valid-url';
 import { fhirtypes, utils } from 'fsh-sushi';
 import { MasterFisher } from '../utils';
 import { CodeSystemProcessor, ValueSetProcessor } from '../processor';
@@ -7,26 +7,22 @@
   ExportableExtension,
   ExportableInstance,
   ExportableProfile,
-  ExportableValueSet
+  ExportableValueSet,
+  ExportableAlias
 } from '../exportable';
-=======
-import { isWebUri } from 'valid-url';
-import { utils } from 'fsh-sushi';
-import { ExportableAlias } from '../exportable';
 
 export function optimizeURL(
   url: string,
   aliases: ExportableAlias[],
   types: utils.Type[],
-  fisher: utils.Fishable
+  fisher: MasterFisher
 ): string {
   return resolveURL(url, types, fisher) ?? resolveAliasFromURL(url, aliases) ?? url;
 }
->>>>>>> b34fa465
 
 /**
- * Resolves a URL to a name, if possible; otherwise returns the URL. If the URL resolves to a name,
- * but the name does not resolve back to the same URL, then return the URL since the name clashes with
+ * Resolves a URL to a name, if possible; otherwise returns undefined. If the URL resolves to a name,
+ * but the name does not resolve back to the same URL, then return udnefined since the name clashes with
  * a more preferred name. This can happen if a project defines something with the same name as a FHIR
  * definition.
  * @param url - the url to resolve
@@ -34,15 +30,11 @@
  * @param fisher - a fisher for finding definitions to use during resolution
  * @returns {string} the name representing the URL or undefined if it cannot be resolved to a name
  */
-<<<<<<< HEAD
-export function resolveURL(url: string, types: utils.Type[], fisher: MasterFisher): string {
-=======
 export function resolveURL(
   url: string,
   types: utils.Type[],
-  fisher: utils.Fishable
+  fisher: MasterFisher
 ): string | undefined {
->>>>>>> b34fa465
   if (url == null) {
     return;
   }
@@ -50,14 +42,14 @@
   const def = fisher.fishForFHIR(url, ...types);
 
   // SUSHI currently does not properly fish for CodeSystems or ValueSets represented as FSH Instances,
-  // so if the URL resolves to an unsupported CodeSystem or ValueSet from the LakeOfFHIR, don't optimize it!
+  // so if the URL resolves to an unsupported CodeSystem or ValueSet from the LakeOfFHIR, don't resolve it!
   // TODO: Revisit this once SUSHI correctly fishes for unsupported CodeSystems and ValueSets.
   if (
     ((def?.resourceType === 'CodeSystem' && !CodeSystemProcessor.isProcessableCodeSystem(def)) ||
       (def?.resourceType === 'ValueSet' && !ValueSetProcessor.isProcessableValueSet(def))) &&
     fisher.lakeOfFHIR.fishForFHIR(url, ...types) != null
   ) {
-    return url;
+    return;
   }
 
   // NOTE: Testing against a regex from FHIR because some FHIR core definitions have names that are
@@ -68,8 +60,47 @@
   ) {
     return def.name;
   }
-<<<<<<< HEAD
-  return url;
+}
+
+/**
+ * Gets an alias for a url. If an alias exists, it is used. If no alias exists, an alias is generated
+ * from the url
+ * @param aliases - a map of existing aliases
+ * @param url - the url to get
+ * @param fisher - a fisher for finding definitions to use during resolution
+ * @returns {string | undefined} the name representing the URL or the undefined if no alias exists or can be created
+ */
+export function resolveAliasFromURL(url: string, aliases: ExportableAlias[]): string | undefined {
+  const existingAlias = aliases.find(a => a.url === url);
+  if (existingAlias) {
+    return existingAlias.alias;
+  } else {
+    if (!isWebUri(url)) {
+      return;
+    }
+    // Try to construct a human readable alias from the url
+    const parsedURL = new URL(url);
+    const rawAlias =
+      parsedURL.pathname && parsedURL.pathname !== '/'
+        ? parsedURL.pathname?.split('/').slice(-1)[0]
+        : parsedURL.hostname?.replace('www.', '').split('.')[0];
+
+    if (rawAlias == null) {
+      return;
+    }
+    // Ensure the generated alias is unique
+    const aliasPart = `$${rawAlias}`;
+    let counterPart = 0;
+    let alias = aliasPart;
+    const existingAliases = aliases.map(a => a.alias);
+    while (existingAliases.includes(alias)) {
+      counterPart += 1;
+      alias = `${aliasPart}_${counterPart}`;
+    }
+
+    aliases.push(new ExportableAlias(alias, url));
+    return alias;
+  }
 }
 
 /**
@@ -130,47 +161,5 @@
     // NOTE: Normalize the path to remove indexes and/or slice references
     const element = instanceOfSD.findElementByPath(path.replace(/\[[^\]]+\]/g, ''), fisher);
     return element?.type;
-=======
-}
-
-/**
- * Gets an alias for a url. If an alias exists, it is used. If no alias exists, an alias is generated
- * from the url
- * @param aliases - a map of existing aliases
- * @param url - the url to get
- * @param fisher - a fisher for finding definitions to use during resolution
- * @returns {string | undefined} the name representing the URL or the undefined if no alias exists or can be created
- */
-export function resolveAliasFromURL(url: string, aliases: ExportableAlias[]): string | undefined {
-  const existingAlias = aliases.find(a => a.url === url);
-  if (existingAlias) {
-    return existingAlias.alias;
-  } else {
-    if (!isWebUri(url)) {
-      return;
-    }
-    // Try to construct a human readable alias from the url
-    const parsedURL = new URL(url);
-    const rawAlias =
-      parsedURL.pathname && parsedURL.pathname !== '/'
-        ? parsedURL.pathname?.split('/').slice(-1)[0]
-        : parsedURL.hostname?.replace('www.', '').split('.')[0];
-
-    if (rawAlias == null) {
-      return;
-    }
-    // Ensure the generated alias is unique
-    const aliasPart = `$${rawAlias}`;
-    let counterPart = 0;
-    let alias = aliasPart;
-    const existingAliases = aliases.map(a => a.alias);
-    while (existingAliases.includes(alias)) {
-      counterPart += 1;
-      alias = `${aliasPart}_${counterPart}`;
-    }
-
-    aliases.push(new ExportableAlias(alias, url));
-    return alias;
->>>>>>> b34fa465
   }
 }