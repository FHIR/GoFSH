#!/usr/bin/env node

import path from 'path';
import fs from 'fs-extra';
import program from 'commander';
import chalk from 'chalk';
import { pad, padStart, padEnd } from 'lodash';
import { fhirdefs, fhirtypes, utils } from 'fsh-sushi';
import {
  determineCorePackageId,
  ensureOutputDir,
  getInputDir,
  getAliasFile,
  getFhirProcessor,
  getResources,
  loadExternalDependencies,
  writeFSH,
  useGivenFhirVersion,
  logger,
  stats,
  fshingTrip,
  getRandomPun,
  ProcessingOptions
} from './utils';
import { Package, AliasProcessor } from './processor';
import { ExportableAlias } from './exportable';

const FSH_VERSION = '2.0.0';

app().catch(e => {
  logger.error(`Unexpected error: ${e.message}`);
  process.exit(1);
});

async function app() {
  let inDir: string;
  program
    .name('goFSH')
    .usage('[path-to-fhir-resources] [options]')
    .storeOptionsAsProperties(false)
    .option('-o, --out <out>', 'the path to the output folder')
    .option(
      '-l, --log-level <level>',
      'specify the level of log messages: error, warn, info (default), debug'
    )
    .option(
      '-d, --dependency <dependency...>',
      'specify dependencies to be loaded using format dependencyId@version (FHIR R4 included by default)'
    )
    .option(
      '-s, --style <style>',
      'specify how the output is organized into files: file-per-definition (default), group-by-fsh-type, group-by-profile, single-file'
    )
    .option(
      '-f, --fshing-trip',
      'run SUSHI on the output of GoFSH and generate a comparison of the round trip results'
    )
    .option(
      '-i, --installed-sushi',
      'use the locally installed version of SUSHI when generating comparisons with the "-f" option'
    )
    .option(
      '-t, --file-type <type>',
      'specify which file types GoFSH should accept as input: json-only (default), xml-only, json-and-xml'
    )
    .option('--indent', 'output FSH with indented rules using context paths')
    .option(
      '--meta-profile <mode>',
      'specify how meta.profile on Instances should be applied to the InstanceOf keyword: only-one (default), first, none'
    )
    .option(
      '-a, --alias-file <alias-filePath>',
      'specify an existing FSH file containing aliases to be loaded.'
    )
    .option('--no-alias', 'output FSH without generating Aliases')
    .option('-u, --useFHIRVersion <fhirVersion>', 'specifiy which FHIR version to run instances on')
    .version(getVersion(), '-v, --version', 'print goFSH version')
    .on('--help', () => {
      console.log('');
      console.log('goFSH is used to convert JSON FHIR resources');
      console.log('to FSH. This makes it easier to start');
      console.log('using FSH to author FHIR resources.');
    })
    .arguments('[path-to-fsh-defs]')
    .action(function (pathToFhirResources) {
      inDir = pathToFhirResources;
    })
    .parse(process.argv);

  // Set the log level. If no level specified, loggers default to info
  const programOptions = program.opts();
  const { logLevel } = programOptions;
  if (logLevel === 'debug' || logLevel === 'warn' || logLevel === 'error') {
    logger.level = logLevel; // GoFSH logger
    utils.logger.level = logLevel; // SUSHI logger
  }

  logger.info(`Starting ${getVersion()}`);

  inDir = getInputDir(inDir);

  let outDir: string;
  try {
    outDir = ensureOutputDir(programOptions.out);
  } catch (err) {
    logger.error(`Could not use output directory: ${err.message}`);
    process.exit(1);
  }

  if (!outDir) {
    logger.info('Exiting.');
    process.exit(1);
  }

  // Load dependencies
  const defs = new fhirdefs.FHIRDefinitions();

  // Trim empty spaces from command line dependencies
  const dependencies = programOptions.dependency?.map((dep: string) => dep.trim());

  // Use specified FHIR Version
  //logger.info(`${programOptions.useFHIRVersion}`);
  useGivenFhirVersion(programOptions.useFHIRVersion);

  // Load FhirProcessor and config object
  const fileType = programOptions.fileType?.toLowerCase() ?? 'json-only';
  if (!['json-only', 'xml-only', 'json-and-xml'].includes(fileType)) {
    logger.error(
      `Unsupported "file-type" option: ${fileType}. Valid options are "json-only", "xml-only", and "json-and-xml".`
    );
    process.exit(1);
  }

  const metaProfileBehavior = programOptions.metaProfile?.toLowerCase() ?? 'only-one';
  if (!['only-one', 'first', 'none'].includes(metaProfileBehavior)) {
    logger.error(
      `Unsupported "meta-profile" option: ${metaProfileBehavior}. Valid options are "only-one", "first", and "none".`
    );
    process.exit(1);
  }

  // Load alias file
  let aliases: ExportableAlias[];
  if (programOptions.aliasFile) {
    const aliasFile = getAliasFile(programOptions.aliasFile);
    aliases = AliasProcessor.process(aliasFile);
  }
  // Get options for processors and optimizers
  const processingOptions = {
    indent: programOptions.indent === true,
    metaProfile: metaProfileBehavior,
    alias: programOptions.alias
  } as ProcessingOptions;

  const processor = getFhirProcessor(inDir, defs, fileType);
  //pass in here
  const config = processor.processConfig(dependencies);

  // Load dependencies from config for GoFSH processing
  const allDependencies =
    config.config.dependencies?.map(
      (dep: fhirtypes.ImplementationGuideDependsOn) => `${dep.packageId}@${dep.version}`
    ) ?? [];
<<<<<<< HEAD
  //check fhirVersion below (we can exit)
  const fhirPackageId = config.config.fhirVersion[0].startsWith('4.0')
    ? 'hl7.fhir.r4.core'
    : 'hl7.fhir.r5.core';
=======
  const fhirPackageId = determineCorePackageId(config.config.fhirVersion[0]);
>>>>>>> 58254d85
  allDependencies.push(`${fhirPackageId}@${config.config.fhirVersion[0]}`);
  const dependencyDefs = loadExternalDependencies(defs, allDependencies);

  await Promise.all(dependencyDefs);

  let pkg: Package;
  try {
    pkg = await getResources(processor, config, processingOptions, aliases);
  } catch (err) {
    logger.error(`Could not use input directory: ${err.message}`);
    process.exit(1);
  }

  writeFSH(pkg, outDir, programOptions.style);

  const proNum = pad(pkg.profiles.length.toString(), 18);
  const extNum = pad(pkg.extensions.length.toString(), 17);
  const logNum = pad(pkg.logicals.length.toString(), 18);
  const resNum = pad(pkg.resources.length.toString(), 18);
  const vsNum = pad(pkg.valueSets.length.toString(), 17);
  const csNum = pad(pkg.codeSystems.length.toString(), 18);
  const instNum = pad(pkg.instances.length.toString(), 18);
  const invNum = pad(pkg.invariants.length.toString(), 17);
  const mapNum = pad(pkg.mappings.length.toString(), 18);
  const aliasNum = pad(pkg.aliases.length.toString(), 18);
  const errNumMsg = pad(`${stats.numError} Error${stats.numError !== 1 ? 's' : ''}`, 12);
  const wrnNumMsg = padStart(`${stats.numWarn} Warning${stats.numWarn !== 1 ? 's' : ''}`, 12);
  const aWittyMessageInvolvingABadFishPun = padEnd(getRandomPun(stats.numError, stats.numWarn), 37);
  const clr =
    stats.numError > 0 ? chalk.red : stats.numWarn > 0 ? chalk.rgb(179, 98, 0) : chalk.green;

  // prettier-ignore
  const results = [
    clr('╔'  + '═════════════════════════ GoFSH RESULTS ═════════════════════════' +     '╗'),
    clr('║') + ' ╭────────────────────┬───────────────────┬────────────────────╮ ' + clr('║'),
    clr('║') + ' │      Profiles      │    Extensions     │      Logicals      │ ' + clr('║'),
    clr('║') + ' ├────────────────────┼───────────────────┼────────────────────┤ ' + clr('║'),
    clr('║') + ` │ ${    proNum     } │ ${    extNum    } │ ${    logNum     } │ ` + clr('║'),
    clr('║') + ' ╰────────────────────┴───────────────────┴────────────────────╯ ' + clr('║'),
    clr('║') + ' ╭────────────────────┬───────────────────┬────────────────────╮ ' + clr('║'),
    clr('║') + ' │     Resources      │     ValueSets     │     CodeSystems    │ ' + clr('║'),
    clr('║') + ' ├────────────────────┼───────────────────┼────────────────────┤ ' + clr('║'),
    clr('║') + ` │ ${    resNum     } │ ${    vsNum     } │ ${     csNum     } │ ` + clr('║'),
    clr('║') + ' ╰────────────────────┴───────────────────┴────────────────────╯ ' + clr('║'),
    clr('║') + ' ╭────────────────────┬───────────────────┬────────────────────╮ ' + clr('║'),
    clr('║') + ' │     Instances      │    Invariants     │      Mappings      │ ' + clr('║'),
    clr('║') + ' ├────────────────────┼───────────────────┼────────────────────┤ ' + clr('║'),
    clr('║') + ` │ ${    instNum    } │ ${    invNum    } │ ${    mapNum     } │ ` + clr('║'),
    clr('║') + ' ╰────────────────────┴───────────────────┴────────────────────╯ ' + clr('║'),
    clr('║') + ' ╭────────────────────┬───────────────────┬────────────────────╮ ' + clr('║'),
    clr('║') + ' │      Aliases       │                   │                    │ ' + clr('║'),
    clr('║') + ' ├────────────────────┼───────────────────┼────────────────────┤ ' + clr('║'),
    clr('║') + ` │ ${    aliasNum   } │                   │                    │ ` + clr('║'),
    clr('║') + ' ╰────────────────────┴───────────────────┴────────────────────╯ ' + clr('║'),
    clr('║') + '                                                                 ' + clr('║'),
    clr('╠'  + '═════════════════════════════════════════════════════════════════' +     '╣'),
    clr('║') + ` ${aWittyMessageInvolvingABadFishPun } ${errNumMsg} ${wrnNumMsg} ` + clr('║'),
    clr('╚'  + '═════════════════════════════════════════════════════════════════' +     '╝')
  ];

  console.log();
  results.forEach(r => console.log(r));

  if (programOptions.fshingTrip) {
    if (fileType === 'xml-only') {
      logger.error('FSHing Trip is not supported for XML inputs.');
      process.exit(1);
    } else if (fileType === 'json-and-xml') {
      logger.warn(
        'FSHing Trip is not supported for XML inputs. Comparisons will only be generated for JSON input files.'
      );
    }
    fshingTrip(inDir, outDir, programOptions.installedSushi);
  }

  process.exit(0);
}

function getVersion(): string {
  const packageJSONPath = path.join(__dirname, '..', 'package.json');
  if (fs.existsSync(packageJSONPath)) {
    const goFshVersion = fs.readJSONSync(packageJSONPath)?.version;
    return `goFSH v${goFshVersion} (implements FHIR Shorthand specification v${FSH_VERSION})`;
  }
  return 'unknown';
}<|MERGE_RESOLUTION|>--- conflicted
+++ resolved
@@ -15,7 +15,6 @@
   getResources,
   loadExternalDependencies,
   writeFSH,
-  useGivenFhirVersion,
   logger,
   stats,
   fshingTrip,
@@ -24,6 +23,7 @@
 } from './utils';
 import { Package, AliasProcessor } from './processor';
 import { ExportableAlias } from './exportable';
+import { isSupportedFHIRVersion } from 'fsh-sushi/dist/utils';
 
 const FSH_VERSION = '2.0.0';
 
@@ -119,8 +119,11 @@
   const dependencies = programOptions.dependency?.map((dep: string) => dep.trim());
 
   // Use specified FHIR Version
-  //logger.info(`${programOptions.useFHIRVersion}`);
-  useGivenFhirVersion(programOptions.useFHIRVersion);
+  const specifiedFHIRVersion = programOptions.useFHIRVersion;
+  if (specifiedFHIRVersion && !isSupportedFHIRVersion(specifiedFHIRVersion)) {
+    logger.error(`Specified FHIR version is invalid: ${specifiedFHIRVersion}`);
+    process.exit(1);
+  }
 
   // Load FhirProcessor and config object
   const fileType = programOptions.fileType?.toLowerCase() ?? 'json-only';
@@ -153,22 +156,14 @@
   } as ProcessingOptions;
 
   const processor = getFhirProcessor(inDir, defs, fileType);
-  //pass in here
-  const config = processor.processConfig(dependencies);
+  const config = processor.processConfig(dependencies, specifiedFHIRVersion);
 
   // Load dependencies from config for GoFSH processing
   const allDependencies =
     config.config.dependencies?.map(
       (dep: fhirtypes.ImplementationGuideDependsOn) => `${dep.packageId}@${dep.version}`
     ) ?? [];
-<<<<<<< HEAD
-  //check fhirVersion below (we can exit)
-  const fhirPackageId = config.config.fhirVersion[0].startsWith('4.0')
-    ? 'hl7.fhir.r4.core'
-    : 'hl7.fhir.r5.core';
-=======
   const fhirPackageId = determineCorePackageId(config.config.fhirVersion[0]);
->>>>>>> 58254d85
   allDependencies.push(`${fhirPackageId}@${config.config.fhirVersion[0]}`);
   const dependencyDefs = loadExternalDependencies(defs, allDependencies);
 
