--- conflicted
+++ resolved
@@ -19,11 +19,7 @@
     remainingPaths.forEach(key => {
       const caretValueRule = new ExportableCaretValueRule(path);
       caretValueRule.caretPath = key;
-<<<<<<< HEAD
-      caretValueRule.value = getFSHValue(key, flatElement[key], 'ElementDefinition', fhir);
-=======
-      caretValueRule.value = getFSHValue(key, flatElement[key], input, fisher);
->>>>>>> 01dc5af8
+      caretValueRule.value = getFSHValue(key, flatElement[key], 'ElementDefinition', fisher);
       caretValueRules.push(caretValueRule);
     });
     return caretValueRules;
@@ -116,16 +112,7 @@
       if (flatParent[key] == null || !isEqual(flatSD[key], flatParent[key])) {
         const caretValueRule = new ExportableCaretValueRule('');
         caretValueRule.caretPath = key;
-<<<<<<< HEAD
-        caretValueRule.value = getFSHValue(key, flatSD[key], 'StructureDefinition', fhir);
-=======
-        caretValueRule.value = getFSHValue(
-          key,
-          flatSD[key],
-          fisher.fishForFHIR('StructureDefinition', utils.Type.Resource),
-          fisher
-        );
->>>>>>> 01dc5af8
+        caretValueRule.value = getFSHValue(key, flatSD[key], 'StructureDefinition', fisher);
         caretValueRules.push(caretValueRule);
       }
     });
@@ -135,7 +122,7 @@
 
   static processResource(
     input: any,
-    fhir: fhirdefs.FHIRDefinitions,
+    fisher: utils.Fishable,
     resourceType: 'ValueSet' | 'CodeSystem'
   ): ExportableCaretValueRule[] {
     const caretValueRules: ExportableCaretValueRule[] = [];
@@ -147,7 +134,7 @@
       .forEach(key => {
         const caretValueRule = new ExportableCaretValueRule('');
         caretValueRule.caretPath = key;
-        caretValueRule.value = getFSHValue(key, flatVS[key], resourceType, fhir);
+        caretValueRule.value = getFSHValue(key, flatVS[key], resourceType, fisher);
         caretValueRules.push(caretValueRule);
       });
     return caretValueRules;
