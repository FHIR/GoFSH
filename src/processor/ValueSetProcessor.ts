<<<<<<< HEAD
import { capitalize, compact } from 'lodash';
import { ExportableValueSet } from '../exportable';
import { ValueSetConceptComponentRuleExtractor } from '../extractor';
=======
import { utils } from 'fsh-sushi';
import { capitalize, compact } from 'lodash';
import { ExportableValueSet } from '../exportable';
import { CaretValueRuleExtractor } from '../extractor';
>>>>>>> f24b379c

export class ValueSetProcessor {
  static extractKeywords(input: ProcessableValueSet, target: ExportableValueSet): void {
    if (input.id) {
      target.id = input.id;
    }
    if (input.title) {
      target.title = input.title;
    }
    if (input.description) {
      target.description = input.description;
    }
  }

<<<<<<< HEAD
  static extractRules(input: ProcessableValueSet, target: ExportableValueSet): void {
    if (input.compose) {
      input.compose.include?.forEach((vsComponent: any) =>
        ValueSetProcessor.extractValueSetComponentRules(vsComponent, target, true)
      );
      input.compose.exclude?.forEach((vsComponent: any) =>
        ValueSetProcessor.extractValueSetComponentRules(vsComponent, target, false)
      );
    }
    target.rules = compact(target.rules);
  }

  static extractValueSetComponentRules(
    vsComponent: any,
    target: ExportableValueSet,
    include: boolean
  ) {
    target.rules.push(ValueSetConceptComponentRuleExtractor.process(vsComponent, include));
  }

  static process(input: any): ExportableValueSet {
=======
  static extractRules(input: any, target: ExportableValueSet, fisher: utils.Fishable): void {
    const newRules: ExportableValueSet['rules'] = [];
    newRules.push(...CaretValueRuleExtractor.processResource(input, fisher, input.resourceType));
    target.rules = compact(newRules);
  }

  static process(input: any, fisher: utils.Fishable): ExportableValueSet {
>>>>>>> f24b379c
    // We need something to call the ValueSet, so it must have a name or id
    if (ValueSetProcessor.isProcessableValueSet(input)) {
      // Prefer name (which is optional), otherwise create a reasonable name from the id with only allowable characters
      const name = input.name ?? input.id.split(/[-.]+/).map(capitalize).join('');
      const valueSet = new ExportableValueSet(name);
      ValueSetProcessor.extractKeywords(input, valueSet);
<<<<<<< HEAD
      ValueSetProcessor.extractRules(input, valueSet);
=======
      ValueSetProcessor.extractRules(input, valueSet, fisher);
>>>>>>> f24b379c
      return valueSet;
    }
  }

  // by FHIR spec, if the include list exists, it must contain at least one element
  // but we can still do some processing without that.
  // see http://hl7.org/fhir/r4/valueset-definitions.html#ValueSet.compose.include
  static isProcessableValueSet(input: any): input is ProcessableValueSet {
    return input.name != null || input.id != null;
  }
}

interface ProcessableValueSet {
  name?: string;
  id?: string;
  title?: string;
  description?: string;
  compose?: {
    include?: any;
    exclude?: any;
  };
}<|MERGE_RESOLUTION|>--- conflicted
+++ resolved
@@ -1,13 +1,7 @@
-<<<<<<< HEAD
-import { capitalize, compact } from 'lodash';
-import { ExportableValueSet } from '../exportable';
-import { ValueSetConceptComponentRuleExtractor } from '../extractor';
-=======
 import { utils } from 'fsh-sushi';
 import { capitalize, compact } from 'lodash';
 import { ExportableValueSet } from '../exportable';
-import { CaretValueRuleExtractor } from '../extractor';
->>>>>>> f24b379c
+import { ValueSetConceptComponentRuleExtractor, CaretValueRuleExtractor } from '../extractor';
 
 export class ValueSetProcessor {
   static extractKeywords(input: ProcessableValueSet, target: ExportableValueSet): void {
@@ -22,48 +16,28 @@
     }
   }
 
-<<<<<<< HEAD
-  static extractRules(input: ProcessableValueSet, target: ExportableValueSet): void {
-    if (input.compose) {
-      input.compose.include?.forEach((vsComponent: any) =>
-        ValueSetProcessor.extractValueSetComponentRules(vsComponent, target, true)
-      );
-      input.compose.exclude?.forEach((vsComponent: any) =>
-        ValueSetProcessor.extractValueSetComponentRules(vsComponent, target, false)
-      );
-    }
-    target.rules = compact(target.rules);
-  }
-
-  static extractValueSetComponentRules(
-    vsComponent: any,
-    target: ExportableValueSet,
-    include: boolean
-  ) {
-    target.rules.push(ValueSetConceptComponentRuleExtractor.process(vsComponent, include));
-  }
-
-  static process(input: any): ExportableValueSet {
-=======
   static extractRules(input: any, target: ExportableValueSet, fisher: utils.Fishable): void {
     const newRules: ExportableValueSet['rules'] = [];
     newRules.push(...CaretValueRuleExtractor.processResource(input, fisher, input.resourceType));
+    if (input.compose) {
+      input.compose.include?.forEach((vsComponent: any) =>
+        newRules.push(ValueSetConceptComponentRuleExtractor.process(vsComponent, true))
+      );
+      input.compose.exclude?.forEach((vsComponent: any) =>
+        newRules.push(ValueSetConceptComponentRuleExtractor.process(vsComponent, false))
+      );
+    }
     target.rules = compact(newRules);
   }
 
   static process(input: any, fisher: utils.Fishable): ExportableValueSet {
->>>>>>> f24b379c
     // We need something to call the ValueSet, so it must have a name or id
     if (ValueSetProcessor.isProcessableValueSet(input)) {
       // Prefer name (which is optional), otherwise create a reasonable name from the id with only allowable characters
       const name = input.name ?? input.id.split(/[-.]+/).map(capitalize).join('');
       const valueSet = new ExportableValueSet(name);
       ValueSetProcessor.extractKeywords(input, valueSet);
-<<<<<<< HEAD
-      ValueSetProcessor.extractRules(input, valueSet);
-=======
       ValueSetProcessor.extractRules(input, valueSet, fisher);
->>>>>>> f24b379c
       return valueSet;
     }
   }
