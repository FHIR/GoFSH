import fs from 'fs-extra';
import { fhirdefs } from 'fsh-sushi';
import { logger } from '../utils';
import { ProfileProcessor } from './ProfileProcessor';
import { ExtensionProcessor } from './ExtensionProcessor';
import { CodeSystemProcessor } from './CodeSystemProcessor';
<<<<<<< HEAD
import {
  ExportableProfile,
  ExportableExtension,
  ExportableCodeSystem,
  ExportableInvariant
} from '../exportable';
=======
import { ConfigurationProcessor } from './ConfigurationProcessor';
>>>>>>> e0a3e3a8

export class FHIRProcessor {
  public readonly structureDefinitions: any[] = [];
  public readonly fhir: fhirdefs.FHIRDefinitions;

  constructor(fhir: fhirdefs.FHIRDefinitions) {
    this.fhir = fhir;
  }

  process(
    inputPath: string
  ): (ExportableProfile | ExportableExtension | ExportableCodeSystem | ExportableInvariant)[] {
    const rawContent = JSON.parse(fs.readFileSync(inputPath, 'utf-8'));

    if (rawContent['resourceType'] === 'StructureDefinition') {
      // Profiles and Extensions are both made from StructureDefinitions
      // Invariants may be contained within StructureDefinitions
      this.structureDefinitions.push(rawContent);
      if (rawContent.type === 'Extension') {
        logger.debug(`Processing contents of ${inputPath} as Extension.`);
        return ExtensionProcessor.process(rawContent, this.fhir);
      } else {
        logger.debug(`Processing contents of ${inputPath} as Profile.`);
        return ProfileProcessor.process(rawContent, this.fhir);
      }
    } else if (rawContent['resourceType'] === 'CodeSystem') {
      logger.debug(`Processing contents of ${inputPath} as CodeSystem.`);
<<<<<<< HEAD
      return [CodeSystemProcessor.process(rawContent)];
    } else {
      return [];
=======
      return CodeSystemProcessor.process(rawContent);
    } else if (rawContent['resourceType'] === 'ImplementationGuide') {
      return ConfigurationProcessor.process(rawContent);
>>>>>>> e0a3e3a8
    }
  }
}<|MERGE_RESOLUTION|>--- conflicted
+++ resolved
@@ -4,16 +4,14 @@
 import { ProfileProcessor } from './ProfileProcessor';
 import { ExtensionProcessor } from './ExtensionProcessor';
 import { CodeSystemProcessor } from './CodeSystemProcessor';
-<<<<<<< HEAD
+import { ConfigurationProcessor } from './ConfigurationProcessor';
 import {
   ExportableProfile,
   ExportableExtension,
   ExportableCodeSystem,
+  ExportableConfiguration,
   ExportableInvariant
 } from '../exportable';
-=======
-import { ConfigurationProcessor } from './ConfigurationProcessor';
->>>>>>> e0a3e3a8
 
 export class FHIRProcessor {
   public readonly structureDefinitions: any[] = [];
@@ -25,7 +23,13 @@
 
   process(
     inputPath: string
-  ): (ExportableProfile | ExportableExtension | ExportableCodeSystem | ExportableInvariant)[] {
+  ): (
+    | ExportableProfile
+    | ExportableExtension
+    | ExportableCodeSystem
+    | ExportableConfiguration
+    | ExportableInvariant
+  )[] {
     const rawContent = JSON.parse(fs.readFileSync(inputPath, 'utf-8'));
 
     if (rawContent['resourceType'] === 'StructureDefinition') {
@@ -41,15 +45,11 @@
       }
     } else if (rawContent['resourceType'] === 'CodeSystem') {
       logger.debug(`Processing contents of ${inputPath} as CodeSystem.`);
-<<<<<<< HEAD
       return [CodeSystemProcessor.process(rawContent)];
+    } else if (rawContent['resourceType'] === 'ImplementationGuide') {
+      return [ConfigurationProcessor.process(rawContent)];
     } else {
       return [];
-=======
-      return CodeSystemProcessor.process(rawContent);
-    } else if (rawContent['resourceType'] === 'ImplementationGuide') {
-      return ConfigurationProcessor.process(rawContent);
->>>>>>> e0a3e3a8
     }
   }
 }