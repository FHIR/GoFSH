import { utils } from 'fsh-sushi';
import { logger } from '../utils';
import {
  StructureDefinitionProcessor,
  CodeSystemProcessor,
  ValueSetProcessor,
  ConfigurationProcessor,
  Package,
  LakeOfFHIR
} from '.';
import { ExportableConfiguration } from '../exportable';
import { ConfigurationExtractor } from '../extractor';

export class FHIRProcessor {
  constructor(private readonly lake: LakeOfFHIR, private readonly fisher?: utils.Fishable) {
    // If no fisher was passed in, just use the built-in lake fisher (usually for testing only)
    if (fisher == null) {
      fisher = lake;
    }
  }

  process(): Package {
    const resources = new Package();
    let config: ExportableConfiguration;
    if (this.lake.getAllImplementationGuides().length > 0) {
      config = ConfigurationProcessor.process(this.lake.getAllImplementationGuides()[0].content);
    } else {
      config = ConfigurationExtractor.process(
        [
          ...this.lake.getAllStructureDefinitions(),
          ...this.lake.getAllCodeSystems(),
          ...this.lake.getAllValueSets()
        ].map(wild => wild.content)
      );
    }
    resources.add(config);
    this.lake.getAllStructureDefinitions().forEach(wild => {
      try {
        StructureDefinitionProcessor.process(
          wild.content,
          this.fisher,
          resources.invariants
        ).forEach(resource => {
          resources.add(resource);
        });
      } catch (ex) {
        logger.error(`Could not process StructureDefinition at ${wild.path}: ${ex.message}`);
      }
    });
    this.lake.getAllCodeSystems().forEach(wild => {
      try {
<<<<<<< HEAD
        resources.add(CodeSystemProcessor.process(cs, this.fhir));
=======
        resources.add(CodeSystemProcessor.process(wild.content));
>>>>>>> 01dc5af8
      } catch (ex) {
        logger.error(`Could not process CodeSystem at ${wild.path}: ${ex.message}`);
      }
    });
    this.lake.getAllValueSets().forEach(wild => {
      try {
<<<<<<< HEAD
        resources.add(ValueSetProcessor.process(vs, this.fhir));
=======
        resources.add(ValueSetProcessor.process(wild.content));
>>>>>>> 01dc5af8
      } catch (ex) {
        logger.error(`Could not process ValueSet at ${wild.path}: ${ex.message}`);
      }
    });
    this.lake.getAllUnsupportedResources().forEach(wild => {
      logger.warn(`Skipping unsupported resource: ${wild.path}`);
    });
    return resources;
  }
}<|MERGE_RESOLUTION|>--- conflicted
+++ resolved
@@ -49,22 +49,14 @@
     });
     this.lake.getAllCodeSystems().forEach(wild => {
       try {
-<<<<<<< HEAD
-        resources.add(CodeSystemProcessor.process(cs, this.fhir));
-=======
-        resources.add(CodeSystemProcessor.process(wild.content));
->>>>>>> 01dc5af8
+        resources.add(CodeSystemProcessor.process(wild.content, this.fisher));
       } catch (ex) {
         logger.error(`Could not process CodeSystem at ${wild.path}: ${ex.message}`);
       }
     });
     this.lake.getAllValueSets().forEach(wild => {
       try {
-<<<<<<< HEAD
-        resources.add(ValueSetProcessor.process(vs, this.fhir));
-=======
-        resources.add(ValueSetProcessor.process(wild.content));
->>>>>>> 01dc5af8
+        resources.add(ValueSetProcessor.process(wild.content, this.fisher));
       } catch (ex) {
         logger.error(`Could not process ValueSet at ${wild.path}: ${ex.message}`);
       }
