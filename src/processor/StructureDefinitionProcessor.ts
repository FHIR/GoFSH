<<<<<<< HEAD
import { compact } from 'lodash';
import { fhirdefs, fhirtypes } from 'fsh-sushi';
import { ExportableSdRule, ExportableInvariant, ExportableMapping } from '../exportable';
=======
import compact from 'lodash/compact';
import { fhirdefs } from 'fsh-sushi';
import {
  ExportableSdRule,
  ExportableInvariant,
  ExportableProfile,
  ExportableExtension
} from '../exportable';
>>>>>>> 55e13d8a
import {
  CardRuleExtractor,
  CaretValueRuleExtractor,
  AssignmentRuleExtractor,
  FlagRuleExtractor,
  BindingRuleExtractor,
  ContainsRuleExtractor,
  OnlyRuleExtractor,
  ObeysRuleExtractor,
  InvariantExtractor,
  MappingExtractor
} from '../extractor';
import { ProcessableElementDefinition } from '.';
import { getAncestorElement } from '../utils';

export class StructureDefinitionProcessor {
  static process(
    input: any,
    fhir: fhirdefs.FHIRDefinitions,
    existingInvariants: ExportableInvariant[] = []
  ): [ExportableProfile | ExportableExtension, ...ExportableInvariant[]] | [] {
    if (StructureDefinitionProcessor.isProcessableStructureDefinition(input)) {
      let sd: ExportableProfile | ExportableExtension;
      if (input.type === 'Extension') {
        sd = new ExportableExtension(input.name);
      } else {
        sd = new ExportableProfile(input.name);
      }
      const elements =
        input.differential?.element?.map(rawElement => {
          return ProcessableElementDefinition.fromJSON(rawElement, false);
        }) ?? [];
      StructureDefinitionProcessor.extractKeywords(input, sd);
      const invariants = StructureDefinitionProcessor.extractInvariants(
        elements,
        existingInvariants
      );
      StructureDefinitionProcessor.extractRules(input, elements, sd, fhir);
      return [sd, ...invariants];
    }
    return [];
  }

  static extractKeywords(input: ProcessableStructureDefinition, target: ConstrainableEntity): void {
    // Usually name is already set (by constructor), but it doesn't hurt to be sure
    target.name = input.name;
    if (input.id) {
      target.id = input.id;
    }
    if (input.title) {
      target.title = input.title;
    }
    if (input.description) {
      target.description = input.description;
    }
    if (input.baseDefinition) {
      target.parent = input.baseDefinition;
    }
  }

  static extractRules(
    input: ProcessableStructureDefinition,
    elements: ProcessableElementDefinition[],
    target: ConstrainableEntity,
    fhir: fhirdefs.FHIRDefinitions
  ): void {
    const newRules: ExportableSdRule[] = [];
    // First extract the top-level caret rules from the StructureDefinition
    newRules.push(...CaretValueRuleExtractor.processStructureDefinition(input, fhir));
    // Then extract rules based on the differential elements
    elements.forEach(element => {
      if (element.sliceName && getAncestorElement(element.id, input, fhir) == null) {
        newRules.push(
          ContainsRuleExtractor.process(element, input, fhir),
          OnlyRuleExtractor.process(element),
          AssignmentRuleExtractor.process(element),
          BindingRuleExtractor.process(element),
          ObeysRuleExtractor.process(element)
        );
      } else {
        newRules.push(
          CardRuleExtractor.process(element, input, fhir),
          OnlyRuleExtractor.process(element),
          AssignmentRuleExtractor.process(element),
          FlagRuleExtractor.process(element),
          BindingRuleExtractor.process(element),
          ObeysRuleExtractor.process(element)
        );
      }
      // NOTE: CaretValueExtractor for elements can only run once other Extractors have finished,
      // since it will convert any remaining fields to CaretValueRules
      newRules.push(...CaretValueRuleExtractor.process(element, fhir));
    });
    target.rules = compact(newRules);
  }

  static extractInvariants(
    elements: ProcessableElementDefinition[],
    existingInvariants: ExportableInvariant[]
  ): ExportableInvariant[] {
    const invariants: ExportableInvariant[] = [];
    elements.forEach(element => {
      invariants.push(
        ...InvariantExtractor.process(element, [...existingInvariants, ...invariants])
      );
    });
    return invariants;
  }

  static extractMappings(
    elements: ProcessableElementDefinition[],
    input: ProcessableStructureDefinition,
    fhir: fhirdefs.FHIRDefinitions
  ): ExportableMapping[] {
    return MappingExtractor.process(input, elements, fhir);
  }

  static isProcessableStructureDefinition(input: any): input is ProcessableStructureDefinition {
    return input.name != null && input.resourceType != null;
  }
}

export interface ProcessableStructureDefinition {
  name: string;
  resourceType: string;
  type?: string;
  id?: string;
  title?: string;
  description?: string;
  baseDefinition?: string;
  mapping?: fhirtypes.StructureDefinitionMapping[];
  differential?: {
    element: any[];
  };
  snapshot?: {
    element: any[];
  };
}

interface ConstrainableEntity {
  name: string;
  id: string;
  title?: string;
  description?: string;
  rules?: ExportableSdRule[];
  parent?: string;
}<|MERGE_RESOLUTION|>--- conflicted
+++ resolved
@@ -1,17 +1,12 @@
-<<<<<<< HEAD
-import { compact } from 'lodash';
+import compact from 'lodash/compact';
 import { fhirdefs, fhirtypes } from 'fsh-sushi';
-import { ExportableSdRule, ExportableInvariant, ExportableMapping } from '../exportable';
-=======
-import compact from 'lodash/compact';
-import { fhirdefs } from 'fsh-sushi';
 import {
   ExportableSdRule,
   ExportableInvariant,
+  ExportableMapping,
   ExportableProfile,
   ExportableExtension
 } from '../exportable';
->>>>>>> 55e13d8a
 import {
   CardRuleExtractor,
   CaretValueRuleExtractor,
@@ -32,7 +27,9 @@
     input: any,
     fhir: fhirdefs.FHIRDefinitions,
     existingInvariants: ExportableInvariant[] = []
-  ): [ExportableProfile | ExportableExtension, ...ExportableInvariant[]] | [] {
+  ):
+    | [ExportableProfile | ExportableExtension, ...(ExportableInvariant | ExportableMapping)[]]
+    | [] {
     if (StructureDefinitionProcessor.isProcessableStructureDefinition(input)) {
       let sd: ExportableProfile | ExportableExtension;
       if (input.type === 'Extension') {
@@ -49,8 +46,9 @@
         elements,
         existingInvariants
       );
+      const mappings = StructureDefinitionProcessor.extractMappings(elements, input, fhir);
       StructureDefinitionProcessor.extractRules(input, elements, sd, fhir);
-      return [sd, ...invariants];
+      return [sd, ...[...invariants, ...mappings]];
     }
     return [];
   }
