import { capitalize, compact } from 'lodash';
import { fhirtypes, utils, fshtypes } from 'fsh-sushi';
import {
  ExportableSdRule,
  ExportableInvariant,
  ExportableMapping,
  ExportableProfile,
  ExportableExtension,
  ExportableLogical,
  ExportableResource,
  ExportableAddElementRule
} from '../exportable';
import {
  CardRuleExtractor,
  CaretValueRuleExtractor,
  AssignmentRuleExtractor,
  FlagRuleExtractor,
  BindingRuleExtractor,
  ContainsRuleExtractor,
  OnlyRuleExtractor,
  ObeysRuleExtractor,
  AddElementRuleExtractor,
  InvariantExtractor,
  MappingExtractor
} from '../extractor';
import { ProcessableElementDefinition, switchQuantityRules, makeNameSushiSafe } from '.';
import { getAncestorSliceDefinition } from '../utils';

export class StructureDefinitionProcessor {
  static process(
    input: any,
    fisher: utils.Fishable,
    config: fshtypes.Configuration,
    existingInvariants: ExportableInvariant[] = []
  ):
    | [
        ExportableProfile | ExportableExtension | ExportableLogical | ExportableResource,
        ...(ExportableInvariant | ExportableMapping)[]
      ]
    | [] {
    if (StructureDefinitionProcessor.isProcessableStructureDefinition(input)) {
      let sd: ExportableProfile | ExportableExtension | ExportableLogical | ExportableResource;
      // Prefer name (which is required). If we happen to get invalid FHIR, create a reasonable name from the id with only allowable characters
      const name = input.name ?? input.id.split(/[-.]+/).map(capitalize).join('');
      if (input.type === 'Extension') {
        sd = new ExportableExtension(name);
      } else if (input.kind === 'logical') {
        sd = new ExportableLogical(name);
      } else if (input.kind === 'resource' && input.derivation === 'constraint') {
        sd = new ExportableProfile(name);
      } else {
        sd = new ExportableResource(name);
      }
      const elements =
        input.differential?.element?.map(rawElement => {
          return ProcessableElementDefinition.fromJSON(rawElement, false);
        }) ?? [];
      StructureDefinitionProcessor.extractKeywords(input, sd);
      const invariants = StructureDefinitionProcessor.extractInvariants(
        input,
        elements,
        existingInvariants
      );
      const mappings = StructureDefinitionProcessor.extractMappings(elements, input, fisher);
      StructureDefinitionProcessor.extractRules(input, elements, sd, fisher, config);
      makeNameSushiSafe(sd);
      // TODO: Destructuring an array with invariants and mappings is required for TypeScript 3.0
      // With TypeScript 4.0, we should update to return the following line, which is more clear:
      // return [sd, ...invariants, ...mappings];
      return [sd, ...[...invariants, ...mappings]];
    }
    return [];
  }

  static extractKeywords(input: ProcessableStructureDefinition, target: ConstrainableEntity): void {
    // Name is already set (by constructor) based on input.name or input.id
    if (input.id) {
      target.id = input.id;
    }
    if (input.title) {
      target.title = input.title;
    }
    if (input.description) {
      target.description = input.description;
    }
    if (input.baseDefinition) {
      target.parent = input.baseDefinition;
    }
  }

  static extractRules(
    input: ProcessableStructureDefinition,
    elements: ProcessableElementDefinition[],
    target: ConstrainableEntity,
    fisher: utils.Fishable,
    config: fshtypes.Configuration
  ): void {
    const newRules: (ExportableSdRule | ExportableAddElementRule)[] = [];
    let parentDefinition: ProcessableStructureDefinition;
    if (input.baseDefinition) {
      parentDefinition = fisher.fishForFHIR(input.baseDefinition);
    } else if (target instanceof ExportableResource) {
      parentDefinition = fisher.fishForFHIR(
        'http://hl7.org/fhir/StructureDefinition/DomainResource'
      );
    } else if (target instanceof ExportableLogical) {
      parentDefinition = fisher.fishForFHIR('http://hl7.org/fhir/StructureDefinition/Base');
    }
    // First extract the top-level caret rules from the StructureDefinition
    newRules.push(...CaretValueRuleExtractor.processStructureDefinition(input, fisher, config));
    // Then extract rules based on the differential elements
    elements.forEach(element => {
      const ancestorSliceDefinition = getAncestorSliceDefinition(element, input, fisher);
<<<<<<< HEAD
      // if this element is a newly-defined slice, capture with a contains rule
      if (element.sliceName && ancestorSliceDefinition == null) {
=======
      // if there is a slice, which is not a choice slice, but no ancestor definition, capture with a contains rule
      if (
        element.sliceName &&
        !/\[x]:[a-z][a-z0-9]*[A-Z][A-Za-z0-9]*$/.test(element.id) &&
        ancestorSliceDefinition == null
      ) {
>>>>>>> eb108803
        newRules.push(
          ContainsRuleExtractor.process(element, input, fisher),
          OnlyRuleExtractor.process(element),
          ...AssignmentRuleExtractor.process(element),
          BindingRuleExtractor.process(element),
          ObeysRuleExtractor.process(element)
        );
      } else if (
        (target instanceof ExportableResource || target instanceof ExportableLogical) &&
        !parentDefinition?.snapshot?.element?.some(parentEl => parentEl.id === element.id)
      ) {
        // a newly defined element on a Resource or Logical needs an AddElementRule
        // AddElementRule contains cardinality, flag, and type information, so those extractors don't need to be called here
        // the root element doesn't need to be added, but all other elements do.
        // but, we still want to mark paths as processed so that caret value rules are not made.
        const addElementRule = AddElementRuleExtractor.process(element);
        if (element.path !== input.name) {
          newRules.push(addElementRule);
        }
        newRules.push(
          ...AssignmentRuleExtractor.process(element),
          BindingRuleExtractor.process(element),
          ObeysRuleExtractor.process(element)
        );
      } else {
        newRules.push(
          CardRuleExtractor.process(element, input, fisher),
          OnlyRuleExtractor.process(element),
          ...AssignmentRuleExtractor.process(element),
          FlagRuleExtractor.process(element),
          BindingRuleExtractor.process(element),
          ObeysRuleExtractor.process(element)
        );
      }
      // if there is a slice, and there is an ancestor definition, don't process the sliceName again
      if (element.sliceName && ancestorSliceDefinition) {
        element.processedPaths.push('sliceName');
      }
      // NOTE: CaretValueExtractor for elements can only run once other Extractors have finished,
      // since it will convert any remaining fields to CaretValueRules
      newRules.push(...CaretValueRuleExtractor.process(element, input, fisher));
    });
    target.rules = compact(newRules);
    switchQuantityRules(target.rules);
  }

  static extractInvariants(
    input: ProcessableStructureDefinition,
    elements: ProcessableElementDefinition[],
    existingInvariants: ExportableInvariant[]
  ): ExportableInvariant[] {
    const invariants: ExportableInvariant[] = [];
    elements.forEach(element => {
      invariants.push(
        ...InvariantExtractor.process(element, input, [...existingInvariants, ...invariants])
      );
    });
    return invariants;
  }

  static extractMappings(
    elements: ProcessableElementDefinition[],
    input: ProcessableStructureDefinition,
    fisher: utils.Fishable
  ): ExportableMapping[] {
    return MappingExtractor.process(input, elements, fisher);
  }

  static isProcessableStructureDefinition(input: any): input is ProcessableStructureDefinition {
    return input.resourceType === 'StructureDefinition' && (input.name != null || input.id != null);
  }
}

export interface ProcessableStructureDefinition {
  name: string;
  resourceType: string;
  type?: string;
  id?: string;
  url?: string;
  title?: string;
  description?: string;
  baseDefinition?: string;
  kind?: string;
  derivation?: string;
  mapping?: fhirtypes.StructureDefinitionMapping[];
  differential?: {
    element: any[];
  };
  snapshot?: {
    element: any[];
  };
}

interface ConstrainableEntity {
  name: string;
  id: string;
  title?: string;
  description?: string;
  rules?: ExportableSdRule[] | (ExportableSdRule | ExportableAddElementRule)[];
  parent?: string;
}<|MERGE_RESOLUTION|>--- conflicted
+++ resolved
@@ -111,17 +111,12 @@
     // Then extract rules based on the differential elements
     elements.forEach(element => {
       const ancestorSliceDefinition = getAncestorSliceDefinition(element, input, fisher);
-<<<<<<< HEAD
-      // if this element is a newly-defined slice, capture with a contains rule
-      if (element.sliceName && ancestorSliceDefinition == null) {
-=======
       // if there is a slice, which is not a choice slice, but no ancestor definition, capture with a contains rule
       if (
         element.sliceName &&
         !/\[x]:[a-z][a-z0-9]*[A-Z][A-Za-z0-9]*$/.test(element.id) &&
         ancestorSliceDefinition == null
       ) {
->>>>>>> eb108803
         newRules.push(
           ContainsRuleExtractor.process(element, input, fisher),
           OnlyRuleExtractor.process(element),
