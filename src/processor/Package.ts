import {
  ExportableExtension,
  ExportableProfile,
  ExportableInstance,
  ExportableValueSet,
  ExportableCodeSystem,
<<<<<<< HEAD
  ExportableInvariant,
=======
  ExportableConfiguration,
>>>>>>> e0a3e3a8
  ExportableFlagRule,
  ExportableCardRule,
  ExportableCombinedCardFlagRule,
  ExportableContainsRule,
  ExportableOnlyRule,
  ExportableCaretValueRule
} from '../exportable';
import { FHIRProcessor } from './FHIRProcessor';
import { logger } from '../utils';
<<<<<<< HEAD
import { pullAt, isEqual } from 'lodash';
=======
import { pullAt, groupBy, values, flatten, isEqual } from 'lodash';
import { fshtypes } from 'fsh-sushi';
const { FshCode } = fshtypes;
>>>>>>> e0a3e3a8

export class Package {
  public readonly profiles: ExportableProfile[] = [];
  public readonly extensions: ExportableExtension[] = [];
  public readonly instances: ExportableInstance[] = [];
  public readonly valueSets: ExportableValueSet[] = [];
  public readonly codeSystems: ExportableCodeSystem[] = [];
<<<<<<< HEAD
  public readonly invariants: ExportableInvariant[] = [];
=======
  public configuration: ExportableConfiguration;
>>>>>>> e0a3e3a8

  constructor() {}

  add(
    resource:
      | ExportableProfile
      | ExportableExtension
      | ExportableInstance
      | ExportableValueSet
      | ExportableCodeSystem
<<<<<<< HEAD
      | ExportableInvariant
=======
      | ExportableConfiguration
>>>>>>> e0a3e3a8
  ) {
    if (resource instanceof ExportableProfile) {
      this.profiles.push(resource);
    } else if (resource instanceof ExportableExtension) {
      this.extensions.push(resource);
    } else if (resource instanceof ExportableInstance) {
      this.instances.push(resource);
    } else if (resource instanceof ExportableValueSet) {
      this.valueSets.push(resource);
    } else if (resource instanceof ExportableCodeSystem) {
      this.codeSystems.push(resource);
<<<<<<< HEAD
    } else if (resource instanceof ExportableInvariant) {
      // An invariant may be used in more than one place, but should only be added to the package once.
      const matchingInvariant = this.invariants.find(
        existingInvariant => existingInvariant.name === resource.name
      );
      if (matchingInvariant) {
        // If two invariants have the same name, they should be equal.
        if (!isEqual(matchingInvariant, resource)) {
          logger.error(
            `Cannot add invariant: different invariant with name ${resource.name} already found.`
          );
        }
      } else {
        this.invariants.push(resource);
=======
    } else if (resource instanceof ExportableConfiguration) {
      if (this.configuration) {
        logger.warn(
          `Multiple implementation guide resources found in input folder. Skipping implementation guide with canonical ${resource.config.canonical}`
        );
      } else {
        this.configuration = resource;
>>>>>>> e0a3e3a8
      }
    }
  }

  // TODO: Optimization step: combine ContainsRule and OnlyRule for contained item with one type
  optimize(processor: FHIRProcessor) {
    logger.debug('Optimizing FSH definitions...');
    this.resolveProfileParents(processor);
    this.combineCardAndFlagRules();
    this.constructNamedExtensionContainsRules();
    this.suppressChoiceSlicingRules();
    this.removeDefaultExtensionContextRules();
    this.removeImpliedZeroToZeroCardRules();
  }

  private resolveProfileParents(processor: FHIRProcessor): void {
    for (const profile of this.profiles) {
      if (profile.parent) {
        const parentSd = processor.structureDefinitions.find(sd => sd.url === profile.parent);
        if (parentSd?.name) {
          profile.parent = parentSd.name;
        }
      }
    }
  }

  private combineCardAndFlagRules(): void {
    [...this.profiles, ...this.extensions].forEach(sd => {
      const rulesToRemove: number[] = [];
      sd.rules.forEach((rule, i) => {
        if (rule instanceof ExportableCardRule) {
          const flagRuleIdx = sd.rules.findIndex(
            other => other.path === rule.path && other instanceof ExportableFlagRule
          );
          if (flagRuleIdx >= 0) {
            sd.rules[i] = new ExportableCombinedCardFlagRule(
              rule.path,
              rule,
              sd.rules[flagRuleIdx] as ExportableFlagRule
            );
            rulesToRemove.push(flagRuleIdx);
          }
        }
      });
      pullAt(sd.rules, rulesToRemove);
    });
  }

  private constructNamedExtensionContainsRules(): void {
    [...this.profiles, ...this.extensions].forEach(sd => {
      const rulesToRemove: number[] = [];
      sd.rules.forEach(rule => {
        if (rule instanceof ExportableContainsRule && rule.path.endsWith('extension')) {
          rule.items.forEach(item => {
            const onlyRuleIdx = sd.rules.findIndex(
              other =>
                other.path === `${rule.path}[${item.name}]` && other instanceof ExportableOnlyRule
            );
            const onlyRule = sd.rules[onlyRuleIdx] as ExportableOnlyRule;
            // Explicitly ignore "Extension" since some IGs (ex: USCore) add a type constraint to Extension
            // on the differential unnecessarily. Using the "named" syntax with "Extension" causes errors in SUSHI.
            // As long as the type is not "Extension", we assume it is a profile of Extension, and we can therefore
            // use the "named" syntax.
            if (onlyRule?.types.length === 1 && onlyRule?.types[0].type !== 'Extension') {
              item.type = onlyRule.types[0].type;
              rulesToRemove.push(onlyRuleIdx);
            }
          });
        }
      });
      pullAt(sd.rules, rulesToRemove);
    });
  }

  // Choice elements have a standard set of slicing rules applied to them by SUSHI.
  // Therefore, it is not necessary to define that slicing using FSH when one of the choices exists.
  // If the full set of four default rules exists for the same element, remove those rules.
  private suppressChoiceSlicingRules(): void {
    [...this.profiles, ...this.extensions].forEach(sd => {
      const rulesToMaybeRemove: number[] = [];
      sd.rules.forEach((rule, i, allRules) => {
        if (rule instanceof ExportableCaretValueRule && rule.path.endsWith('[x]')) {
          const pathStart = rule.path.replace(/\[x\]$/, '');
          // check the four relevant caret paths and their default values, and
          // check if one of the choices exists
          if (
            ((rule.caretPath === 'slicing.discriminator[0].type' &&
              rule.value instanceof fshtypes.FshCode &&
              rule.value.code === 'type') ||
              (rule.caretPath === 'slicing.discriminator[0].path' && rule.value === '$this') ||
              (rule.caretPath === 'slicing.ordered' && rule.value === false) ||
              (rule.caretPath === 'slicing.rules' &&
                rule.value instanceof fshtypes.FshCode &&
                rule.value.code === 'open')) &&
            allRules.some(
              otherRule =>
                !otherRule.path.startsWith(rule.path) && otherRule.path.startsWith(pathStart)
            )
          ) {
            rulesToMaybeRemove.push(i);
          }
        }
      });
      // if four rules to maybe remove have the same path, then that's a full set of defaults, and they are removed
      const rulesToRemove = flatten(
        values(groupBy(rulesToMaybeRemove, i => sd.rules[i].path)).filter(
          ruleGroup => ruleGroup.length === 4
        )
      );
      pullAt(sd.rules, rulesToRemove);
    });
  }

  // If an extension only has a single context, and it is the default context, suppress it.
  private removeDefaultExtensionContextRules(): void {
    // * ^context[0].type = #element
    const DEFAULT_TYPE = new ExportableCaretValueRule('');
    DEFAULT_TYPE.caretPath = 'context[0].type';
    DEFAULT_TYPE.value = new FshCode('element');
    // * ^context[0].expression = "Element"
    const DEFAULT_EXPRESSION = new ExportableCaretValueRule('');
    DEFAULT_EXPRESSION.caretPath = 'context[0].expression';
    DEFAULT_EXPRESSION.value = 'Element';
    // Loop through extensions looking for the default context type (and removing it)
    this.extensions.forEach(sd => {
      const numContexts = sd.rules.filter(
        r =>
          r instanceof ExportableCaretValueRule &&
          r.path === '' &&
          /^context\[\d+]\.type$/.test(r.caretPath)
      ).length;
      if (numContexts === 1) {
        const typeRuleIdx = sd.rules.findIndex(r => isEqual(r, DEFAULT_TYPE));
        const expressionRuleIdx = sd.rules.findIndex(r => isEqual(r, DEFAULT_EXPRESSION));
        if (typeRuleIdx !== -1 && expressionRuleIdx !== -1) {
          pullAt(sd.rules, [typeRuleIdx, expressionRuleIdx]);
        }
      }
    });
  }

  // If an extension has meaningful value[x] rules, SUSHI will constrain extension to 0..0.
  // If an extension adds sub-extensions, SUSHI will constrain value[x] to 0..0.
  // GoFSH does not need to output these 0..0 rules since SUSHI will automatically add them.
  // This goes for top-value paths in extensions as well as all sub-extensions.
  private removeImpliedZeroToZeroCardRules(): void {
    this.extensions.forEach(sd => {
      const rulesToRemove: number[] = [];
      sd.rules.forEach((r, i) => {
        if (
          // r is a 0..0 card rule, AND
          r instanceof ExportableCardRule &&
          r.max === '0' &&
          //r is an extension path and there exist sibling value paths that are not 0..0, OR
          ((r.path.endsWith('extension') &&
            sd.rules.some(
              r2 =>
                r2.path.startsWith(r.path.replace(/extension$/, 'value')) &&
                !(r2 instanceof ExportableCardRule && r2.max === '0')
            )) ||
            // r is a value[x] path and there exist sibling extension paths that are not 0..0
            (r.path.endsWith('value[x]') &&
              sd.rules.some(
                r2 =>
                  r2.path.startsWith(r.path.replace(/value\[x]$/, 'extension')) &&
                  !(r2 instanceof ExportableCardRule && r2.max === '0')
              )))
        ) {
          rulesToRemove.push(i);
        }
      });
      pullAt(sd.rules, rulesToRemove);
    });
  }
}<|MERGE_RESOLUTION|>--- conflicted
+++ resolved
@@ -4,11 +4,8 @@
   ExportableInstance,
   ExportableValueSet,
   ExportableCodeSystem,
-<<<<<<< HEAD
   ExportableInvariant,
-=======
   ExportableConfiguration,
->>>>>>> e0a3e3a8
   ExportableFlagRule,
   ExportableCardRule,
   ExportableCombinedCardFlagRule,
@@ -18,13 +15,9 @@
 } from '../exportable';
 import { FHIRProcessor } from './FHIRProcessor';
 import { logger } from '../utils';
-<<<<<<< HEAD
-import { pullAt, isEqual } from 'lodash';
-=======
 import { pullAt, groupBy, values, flatten, isEqual } from 'lodash';
 import { fshtypes } from 'fsh-sushi';
 const { FshCode } = fshtypes;
->>>>>>> e0a3e3a8
 
 export class Package {
   public readonly profiles: ExportableProfile[] = [];
@@ -32,11 +25,8 @@
   public readonly instances: ExportableInstance[] = [];
   public readonly valueSets: ExportableValueSet[] = [];
   public readonly codeSystems: ExportableCodeSystem[] = [];
-<<<<<<< HEAD
   public readonly invariants: ExportableInvariant[] = [];
-=======
   public configuration: ExportableConfiguration;
->>>>>>> e0a3e3a8
 
   constructor() {}
 
@@ -47,11 +37,8 @@
       | ExportableInstance
       | ExportableValueSet
       | ExportableCodeSystem
-<<<<<<< HEAD
       | ExportableInvariant
-=======
       | ExportableConfiguration
->>>>>>> e0a3e3a8
   ) {
     if (resource instanceof ExportableProfile) {
       this.profiles.push(resource);
@@ -63,7 +50,6 @@
       this.valueSets.push(resource);
     } else if (resource instanceof ExportableCodeSystem) {
       this.codeSystems.push(resource);
-<<<<<<< HEAD
     } else if (resource instanceof ExportableInvariant) {
       // An invariant may be used in more than one place, but should only be added to the package once.
       const matchingInvariant = this.invariants.find(
@@ -78,7 +64,7 @@
         }
       } else {
         this.invariants.push(resource);
-=======
+      }
     } else if (resource instanceof ExportableConfiguration) {
       if (this.configuration) {
         logger.warn(
@@ -86,7 +72,6 @@
         );
       } else {
         this.configuration = resource;
->>>>>>> e0a3e3a8
       }
     }
   }
