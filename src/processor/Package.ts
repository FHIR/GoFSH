import {
  ExportableExtension,
  ExportableProfile,
  ExportableInstance,
  ExportableValueSet,
  ExportableCodeSystem,
  ExportableFlagRule,
  ExportableCardRule,
  ExportableCombinedCardFlagRule,
<<<<<<< HEAD
=======
  ExportableContainsRule,
  ExportableOnlyRule,
>>>>>>> 60904fd0
  ExportableCaretValueRule
} from '../exportable';
import { FHIRProcessor } from './FHIRProcessor';
import { logger } from '../utils';
<<<<<<< HEAD
import { fshtypes } from 'fsh-sushi';
import { isEqual, pullAt } from 'lodash';
=======
import { pullAt, groupBy, values, flatten } from 'lodash';
import { fshtypes } from 'fsh-sushi';
>>>>>>> 60904fd0

export class Package {
  public readonly profiles: ExportableProfile[] = [];
  public readonly extensions: ExportableExtension[] = [];
  public readonly instances: ExportableInstance[] = [];
  public readonly valueSets: ExportableValueSet[] = [];
  public readonly codeSystems: ExportableCodeSystem[] = [];

  constructor() {}

  add(
    resource:
      | ExportableProfile
      | ExportableExtension
      | ExportableInstance
      | ExportableValueSet
      | ExportableCodeSystem
  ) {
    if (resource instanceof ExportableProfile) {
      this.profiles.push(resource);
    } else if (resource instanceof ExportableExtension) {
      this.extensions.push(resource);
    } else if (resource instanceof ExportableInstance) {
      this.instances.push(resource);
    } else if (resource instanceof ExportableValueSet) {
      this.valueSets.push(resource);
    } else if (resource instanceof ExportableCodeSystem) {
      this.codeSystems.push(resource);
    }
  }

  // TODO: Optimization step: combine ContainsRule and OnlyRule for contained item with one type
  optimize(processor: FHIRProcessor) {
    logger.debug('Optimizing FSH definitions...');
    this.resolveProfileParents(processor);
    this.combineCardAndFlagRules();
<<<<<<< HEAD
    this.removeDefaultExtensionContextRules();
=======
    this.constructNamedExtensionContainsRules();
    this.suppressChoiceSlicingRules();
>>>>>>> 60904fd0
  }

  private resolveProfileParents(processor: FHIRProcessor): void {
    for (const profile of this.profiles) {
      if (profile.parent) {
        const parentSd = processor.structureDefinitions.find(sd => sd.url === profile.parent);
        if (parentSd?.name) {
          profile.parent = parentSd.name;
        }
      }
    }
  }

  private combineCardAndFlagRules(): void {
    [...this.profiles, ...this.extensions].forEach(sd => {
      const rulesToRemove: number[] = [];
      sd.rules.forEach((rule, i) => {
        if (rule instanceof ExportableCardRule) {
          const flagRuleIdx = sd.rules.findIndex(
            other => other.path === rule.path && other instanceof ExportableFlagRule
          );
          if (flagRuleIdx >= 0) {
            sd.rules[i] = new ExportableCombinedCardFlagRule(
              rule.path,
              rule,
              sd.rules[flagRuleIdx] as ExportableFlagRule
            );
            rulesToRemove.push(flagRuleIdx);
          }
        }
      });
      pullAt(sd.rules, rulesToRemove);
    });
  }

<<<<<<< HEAD
  // If an extension only has a single context, and it is the default context, suppress it.
  private removeDefaultExtensionContextRules(): void {
    this.extensions.forEach(sd => {
      const numContexts = sd.rules.filter(
        r =>
          r instanceof ExportableCaretValueRule &&
          r.path === '' &&
          /^context\[\d+]\.type$/.test(r.caretPath)
      ).length;
      if (numContexts === 1) {
        // * ^context[0].type = #element
        const typeRuleIdx = sd.rules.findIndex(
          r =>
            r instanceof ExportableCaretValueRule &&
            r.path === '' &&
            r.caretPath === 'context[0].type' &&
            isEqual(r.value, new fshtypes.FshCode('element'))
        );
        // * ^context[0].expression = "Element"
        const expressionRuleIdx = sd.rules.findIndex(
          r =>
            r instanceof ExportableCaretValueRule &&
            r.path === '' &&
            r.caretPath === 'context[0].expression' &&
            isEqual(r.value, 'Element')
        );
        if (typeRuleIdx !== -1 && expressionRuleIdx !== -1) {
          pullAt(sd.rules, [typeRuleIdx, expressionRuleIdx]);
        }
      }
=======
  private constructNamedExtensionContainsRules(): void {
    [...this.profiles, ...this.extensions].forEach(sd => {
      const rulesToRemove: number[] = [];
      sd.rules.forEach(rule => {
        if (rule instanceof ExportableContainsRule && rule.path.endsWith('extension')) {
          rule.items.forEach(item => {
            const onlyRuleIdx = sd.rules.findIndex(
              other =>
                other.path === `${rule.path}[${item.name}]` && other instanceof ExportableOnlyRule
            );
            const onlyRule = sd.rules[onlyRuleIdx] as ExportableOnlyRule;
            // Explicitly ignore "Extension" since some IGs (ex: USCore) add a type constraint to Extension
            // on the differential unnecessarily. Using the "named" syntax with "Extension" causes errors in SUSHI.
            // As long as the type is not "Extension", we assume it is a profile of Extension, and we can therefore
            // use the "named" syntax.
            if (onlyRule?.types.length === 1 && onlyRule?.types[0].type !== 'Extension') {
              item.type = onlyRule.types[0].type;
              rulesToRemove.push(onlyRuleIdx);
            }
          });
        }
      });
      pullAt(sd.rules, rulesToRemove);
    });
  }
  // Choice elements have a standard set of slicing rules applied to them by SUSHI.
  // Therefore, it is not necessary to define that slicing using FSH when one of the choices exists.
  // If the full set of four default rules exists for the same element, remove those rules.
  private suppressChoiceSlicingRules(): void {
    [...this.profiles, ...this.extensions].forEach(sd => {
      const rulesToMaybeRemove: number[] = [];
      sd.rules.forEach((rule, i, allRules) => {
        if (rule instanceof ExportableCaretValueRule && rule.path.endsWith('[x]')) {
          const pathStart = rule.path.replace(/\[x\]$/, '');
          // check the four relevant caret paths and their default values, and
          // check if one of the choices exists
          if (
            ((rule.caretPath === 'slicing.discriminator[0].type' &&
              rule.value instanceof fshtypes.FshCode &&
              rule.value.code === 'type') ||
              (rule.caretPath === 'slicing.discriminator[0].path' && rule.value === '$this') ||
              (rule.caretPath === 'slicing.ordered' && rule.value === false) ||
              (rule.caretPath === 'slicing.rules' &&
                rule.value instanceof fshtypes.FshCode &&
                rule.value.code === 'open')) &&
            allRules.some(
              otherRule =>
                !otherRule.path.startsWith(rule.path) && otherRule.path.startsWith(pathStart)
            )
          ) {
            rulesToMaybeRemove.push(i);
          }
        }
      });
      // if four rules to maybe remove have the same path, then that's a full set of defaults, and they are removed
      const rulesToRemove = flatten(
        values(groupBy(rulesToMaybeRemove, i => sd.rules[i].path)).filter(
          ruleGroup => ruleGroup.length === 4
        )
      );
      pullAt(sd.rules, rulesToRemove);
>>>>>>> 60904fd0
    });
  }
}<|MERGE_RESOLUTION|>--- conflicted
+++ resolved
@@ -7,22 +7,14 @@
   ExportableFlagRule,
   ExportableCardRule,
   ExportableCombinedCardFlagRule,
-<<<<<<< HEAD
-=======
   ExportableContainsRule,
   ExportableOnlyRule,
->>>>>>> 60904fd0
   ExportableCaretValueRule
 } from '../exportable';
 import { FHIRProcessor } from './FHIRProcessor';
 import { logger } from '../utils';
-<<<<<<< HEAD
+import { pullAt, groupBy, values, flatten, isEqual } from 'lodash';
 import { fshtypes } from 'fsh-sushi';
-import { isEqual, pullAt } from 'lodash';
-=======
-import { pullAt, groupBy, values, flatten } from 'lodash';
-import { fshtypes } from 'fsh-sushi';
->>>>>>> 60904fd0
 
 export class Package {
   public readonly profiles: ExportableProfile[] = [];
@@ -59,12 +51,9 @@
     logger.debug('Optimizing FSH definitions...');
     this.resolveProfileParents(processor);
     this.combineCardAndFlagRules();
-<<<<<<< HEAD
-    this.removeDefaultExtensionContextRules();
-=======
     this.constructNamedExtensionContainsRules();
     this.suppressChoiceSlicingRules();
->>>>>>> 60904fd0
+    this.removeDefaultExtensionContextRules();
   }
 
   private resolveProfileParents(processor: FHIRProcessor): void {
@@ -100,38 +89,6 @@
     });
   }
 
-<<<<<<< HEAD
-  // If an extension only has a single context, and it is the default context, suppress it.
-  private removeDefaultExtensionContextRules(): void {
-    this.extensions.forEach(sd => {
-      const numContexts = sd.rules.filter(
-        r =>
-          r instanceof ExportableCaretValueRule &&
-          r.path === '' &&
-          /^context\[\d+]\.type$/.test(r.caretPath)
-      ).length;
-      if (numContexts === 1) {
-        // * ^context[0].type = #element
-        const typeRuleIdx = sd.rules.findIndex(
-          r =>
-            r instanceof ExportableCaretValueRule &&
-            r.path === '' &&
-            r.caretPath === 'context[0].type' &&
-            isEqual(r.value, new fshtypes.FshCode('element'))
-        );
-        // * ^context[0].expression = "Element"
-        const expressionRuleIdx = sd.rules.findIndex(
-          r =>
-            r instanceof ExportableCaretValueRule &&
-            r.path === '' &&
-            r.caretPath === 'context[0].expression' &&
-            isEqual(r.value, 'Element')
-        );
-        if (typeRuleIdx !== -1 && expressionRuleIdx !== -1) {
-          pullAt(sd.rules, [typeRuleIdx, expressionRuleIdx]);
-        }
-      }
-=======
   private constructNamedExtensionContainsRules(): void {
     [...this.profiles, ...this.extensions].forEach(sd => {
       const rulesToRemove: number[] = [];
@@ -157,6 +114,7 @@
       pullAt(sd.rules, rulesToRemove);
     });
   }
+
   // Choice elements have a standard set of slicing rules applied to them by SUSHI.
   // Therefore, it is not necessary to define that slicing using FSH when one of the choices exists.
   // If the full set of four default rules exists for the same element, remove those rules.
@@ -193,7 +151,39 @@
         )
       );
       pullAt(sd.rules, rulesToRemove);
->>>>>>> 60904fd0
+    });
+  }
+
+  // If an extension only has a single context, and it is the default context, suppress it.
+  private removeDefaultExtensionContextRules(): void {
+    this.extensions.forEach(sd => {
+      const numContexts = sd.rules.filter(
+        r =>
+          r instanceof ExportableCaretValueRule &&
+          r.path === '' &&
+          /^context\[\d+]\.type$/.test(r.caretPath)
+      ).length;
+      if (numContexts === 1) {
+        // * ^context[0].type = #element
+        const typeRuleIdx = sd.rules.findIndex(
+          r =>
+            r instanceof ExportableCaretValueRule &&
+            r.path === '' &&
+            r.caretPath === 'context[0].type' &&
+            isEqual(r.value, new fshtypes.FshCode('element'))
+        );
+        // * ^context[0].expression = "Element"
+        const expressionRuleIdx = sd.rules.findIndex(
+          r =>
+            r instanceof ExportableCaretValueRule &&
+            r.path === '' &&
+            r.caretPath === 'context[0].expression' &&
+            isEqual(r.value, 'Element')
+        );
+        if (typeRuleIdx !== -1 && expressionRuleIdx !== -1) {
+          pullAt(sd.rules, [typeRuleIdx, expressionRuleIdx]);
+        }
+      }
     });
   }
 }