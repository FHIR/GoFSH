--- conflicted
+++ resolved
@@ -58,10 +58,6 @@
     }
   }
 
-<<<<<<< HEAD
-  // TODO: if more optimization steps are added, break them into separate functions.
-=======
->>>>>>> 8da14d00
   // TODO: Optimization step: combine ContainsRule and OnlyRule for contained item with one type
   optimize(processor: FHIRProcessor) {
     logger.debug('Optimizing FSH definitions...');
