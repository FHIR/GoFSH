--- conflicted
+++ resolved
@@ -6,9 +6,6 @@
 export * from './ProcessableElementDefinition';
 export * from './StructureDefinitionProcessor';
 export * from './ConfigurationProcessor';
-<<<<<<< HEAD
 export * from './InstanceProcessor';
-=======
 export * from './LakeOfFHIR';
-export * from './WildFHIR';
->>>>>>> 01dc5af8
+export * from './WildFHIR';